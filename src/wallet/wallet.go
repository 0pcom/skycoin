package wallet

import (
	"bytes"
	"errors"
	"fmt"
	"io/ioutil"
	"math/big"
	"os"
	"path/filepath"
	"sort"
	"strconv"
	"strings"
	"time"

	"encoding/hex"

	"github.com/skycoin/skycoin/src/cipher"
	"github.com/skycoin/skycoin/src/coin"

	"github.com/shopspring/decimal"

	"github.com/skycoin/skycoin/src/util/fee"
	"github.com/skycoin/skycoin/src/util/logging"
)

// Error wraps wallet related errors
type Error struct {
	error
}

// NewError creates an Error
func NewError(err error) error {
	if err == nil {
		return nil
	}
	return Error{err}
}

var (
	// Version represents the current wallet version
	Version = "0.2"

	logger = logging.MustGetLogger("wallet")

	// ErrInsufficientBalance is returned if a wallet does not have enough balance for a spend
	ErrInsufficientBalance = NewError(errors.New("balance is not sufficient"))
	// ErrInsufficientHours is returned if a wallet does not have enough hours for a spend with requested hours
	ErrInsufficientHours = NewError(errors.New("hours are not sufficient"))
	// ErrZeroSpend is returned if a transaction is trying to spend 0 coins
	ErrZeroSpend = NewError(errors.New("zero spend amount"))
	// ErrSpendingUnconfirmed is returned if caller attempts to spend unconfirmed outputs
	ErrSpendingUnconfirmed = NewError(errors.New("please spend after your pending transaction is confirmed"))
	// ErrInvalidEncryptedField is returned if a wallet's Meta.encrypted value is invalid.
	ErrInvalidEncryptedField = NewError(errors.New(`encrypted field value is not valid, must be "true", "false" or ""`))
	// ErrWalletEncrypted is returned when trying to generate addresses or sign tx in encrypted wallet
	ErrWalletEncrypted = NewError(errors.New("wallet is encrypted"))
	// ErrWalletNotEncrypted is returned when trying to decrypt unencrypted wallet
	ErrWalletNotEncrypted = NewError(errors.New("wallet is not encrypted"))
	// ErrMissingPassword is returned when trying to create wallet with encryption, but password is not provided.
	ErrMissingPassword = NewError(errors.New("missing password"))
	// ErrMissingEncrypt is returned when trying to create wallet with password, but options.Encrypt is not set.
	ErrMissingEncrypt = NewError(errors.New("missing encrypt"))
	// ErrInvalidPassword is returned if decrypts secrets failed
	ErrInvalidPassword = NewError(errors.New("invalid password"))
	// ErrMissingSeed is returned when trying to create wallet without a seed
	ErrMissingSeed = NewError(errors.New("missing seed"))
	// ErrMissingAuthenticated is returned if try to decrypt a scrypt chacha20poly1305 encrypted wallet, and find no authenticated metadata.
	ErrMissingAuthenticated = NewError(errors.New("missing authenticated metadata"))
	// ErrWrongCryptoType is returned when decrypting wallet with wrong crypto method
	ErrWrongCryptoType = NewError(errors.New("wrong crypto type"))
	// ErrWalletNotExist is returned if a wallet does not exist
	ErrWalletNotExist = NewError(errors.New("wallet doesn't exist"))
	// ErrSeedUsed is returned if a wallet already exists with the same seed
	ErrSeedUsed = NewError(errors.New("a wallet already exists with this seed"))
	// ErrWalletAPIDisabled is returned when trying to do wallet actions while the EnableWalletAPI option is false
	ErrWalletAPIDisabled = NewError(errors.New("wallet api is disabled"))
	// ErrSeedAPIDisabled is returned when trying to get seed of wallet while the EnableWalletAPI or EnableSeedAPI is false
	ErrSeedAPIDisabled = NewError(errors.New("wallet seed api is disabled"))
	// ErrWalletNameConflict represents the wallet name conflict error
	ErrWalletNameConflict = NewError(errors.New("wallet name would conflict with existing wallet, renaming"))
	// ErrInvalidHoursSelectionMode for invalid HoursSelection mode values
	ErrInvalidHoursSelectionMode = NewError(errors.New("invalid hours selection mode"))
	// ErrInvalidHoursSelectionType for invalid HoursSelection type values
	ErrInvalidHoursSelectionType = NewError(errors.New("invalid hours selection type"))
	// ErrUnknownAddress is returned if an address is not found in a wallet
	ErrUnknownAddress = NewError(errors.New("address not found in wallet"))
	// ErrUnknownUxOut is returned if a uxout is not owned by any address in a wallet
	ErrUnknownUxOut = NewError(errors.New("uxout is not owned by any address in the wallet"))
	// ErrNoUnspents is returned if a wallet has no unspents to spend
	ErrNoUnspents = NewError(errors.New("no unspents to spend"))
	// ErrWalletRecoverSeedWrong is returned if the seed does not match the specified wallet when recovering
	ErrWalletRecoverSeedWrong = NewError(errors.New("wallet recovery seed is wrong"))
	// ErrNilBalanceGetter is returned if Options.ScanN > 0 but a nil BalanceGetter was provided
	ErrNilBalanceGetter = NewError(errors.New("scan ahead requested but balance getter is nil"))
	// ErrWalletNotDeterministic is returned if a wallet's type is not deterministic but it is necessary for the requested operation
	ErrWalletNotDeterministic = NewError(errors.New("wallet type is not deterministic"))
)

const (
	// WalletExt wallet file extension
	WalletExt = "wlt"

	// WalletTimestampFormat wallet timestamp layout
	WalletTimestampFormat = "2006_01_02"

	// CoinTypeSkycoin skycoin type
	CoinTypeSkycoin CoinType = "skycoin"
	// CoinTypeBitcoin bitcoin type
	CoinTypeBitcoin CoinType = "bitcoin"

s	// WalletTypeDeterministic deterministic wallet type
	WalletTypeDeterministic = "deterministic"
)

// wallet meta fields
const (
	metaVersion    = "version"    // wallet version
	metaFilename   = "filename"   // wallet file name
	metaLabel      = "label"      // wallet label
	metaTimestamp  = "tm"         // the timestamp when creating the wallet
	metaType       = "type"       // wallet type
	metaCoin       = "coin"       // coin type
	metaEncrypted  = "encrypted"  // whether the wallet is encrypted
	metaCryptoType = "cryptoType" // encrytion/decryption type
	metaSeed       = "seed"       // wallet seed
	metaLastSeed   = "lastSeed"   // seed for generating next address
	metaSecrets    = "secrets"    // secrets which records the encrypted seeds and secrets of address entries
)

// CoinType represents the wallet coin type
type CoinType string

const (
	// HoursSelectionTypeManual is used to specify manual hours selection in advanced spend
	HoursSelectionTypeManual = "manual"
	// HoursSelectionTypeAuto is used to specify automatic hours selection in advanced spend
	HoursSelectionTypeAuto = "auto"

	// HoursSelectionModeShare will distribute coin hours equally amongst destinations
	HoursSelectionModeShare = "share"
)

// HoursSelection defines options for hours distribution
type HoursSelection struct {
	Type        string
	Mode        string
	ShareFactor *decimal.Decimal
}

// CreateTransactionWalletParams defines a wallet to spend from and optionally which addresses in the wallet
type CreateTransactionWalletParams struct {
	ID        string
	UxOuts    []cipher.SHA256
	Addresses []cipher.Address
	Password  []byte
}

// CreateTransactionParams defines control parameters for transaction construction
type CreateTransactionParams struct {
	IgnoreUnconfirmed bool
	HoursSelection    HoursSelection
	Wallet            CreateTransactionWalletParams
	ChangeAddress     *cipher.Address
	To                []coin.TransactionOutput
}

// Validate validates CreateTransactionParams
func (c CreateTransactionParams) Validate() error {
	if c.ChangeAddress != nil && c.ChangeAddress.Null() {
		return NewError(errors.New("ChangeAddress must not be the null address"))
	}

	if len(c.To) == 0 {
		return NewError(errors.New("To is required"))
	}

	for _, to := range c.To {
		if to.Coins == 0 {
			return NewError(errors.New("To.Coins must not be zero"))
		}

		if to.Address.Null() {
			return NewError(errors.New("To.Address must not be the null address"))
		}
	}

	// Check for duplicate outputs, a transaction can't have outputs with
	// the same (address, coins, hours)
	// Auto mode would distribute hours to the outputs and could hypothetically
	// avoid assigning duplicate hours in many cases, but the complexity for doing
	// so is very high, so also reject duplicate (address, coins) for auto mode.
	outputs := make(map[coin.TransactionOutput]struct{}, len(c.To))
	for _, to := range c.To {
		outputs[to] = struct{}{}
	}

	if len(outputs) != len(c.To) {
		return NewError(errors.New("To contains duplicate values"))
	}

	if c.Wallet.ID == "" {
		return NewError(errors.New("Wallet.ID is required"))
	}

	addressMap := make(map[cipher.Address]struct{}, len(c.Wallet.Addresses))
	for _, a := range c.Wallet.Addresses {
		if a.Null() {
			return NewError(errors.New("Wallet.Addresses must not contain the null address"))
		}

		addressMap[a] = struct{}{}
	}

	if len(addressMap) != len(c.Wallet.Addresses) {
		return NewError(errors.New("Wallet.Addresses contains duplicate values"))
	}

	switch c.HoursSelection.Type {
	case HoursSelectionTypeAuto:
		for _, to := range c.To {
			if to.Hours != 0 {
				return NewError(errors.New("To.Hours must be zero for auto type hours selection"))
			}
		}

		switch c.HoursSelection.Mode {
		case HoursSelectionModeShare:
		case "":
			return NewError(errors.New("HoursSelection.Mode is required for auto type hours selection"))
		default:
			return NewError(errors.New("Invalid HoursSelection.Mode"))
		}

	case HoursSelectionTypeManual:
		if c.HoursSelection.Mode != "" {
			return NewError(errors.New("HoursSelection.Mode cannot be used for manual type hours selection"))
		}

	default:
		return NewError(errors.New("Invalid HoursSelection.Type"))
	}

	if c.HoursSelection.ShareFactor == nil {
		if c.HoursSelection.Mode == HoursSelectionModeShare {
			return NewError(errors.New("HoursSelection.ShareFactor must be set for share mode"))
		}
	} else {
		if c.HoursSelection.Mode != HoursSelectionModeShare {
			return NewError(errors.New("HoursSelection.ShareFactor can only be used for share mode"))
		}

		zero := decimal.New(0, 0)
		one := decimal.New(1, 0)
		if c.HoursSelection.ShareFactor.LessThan(zero) || c.HoursSelection.ShareFactor.GreaterThan(one) {
			return NewError(errors.New("HoursSelection.ShareFactor must be >= 0 and <= 1"))
		}
	}

	if len(c.Wallet.UxOuts) != 0 && len(c.Wallet.Addresses) != 0 {
		return NewError(errors.New("Wallet.UxOuts and Wallet.Addresses cannot be combined"))
	}

	// Check for duplicate spending uxouts
	uxouts := make(map[cipher.SHA256]struct{}, len(c.Wallet.UxOuts))
	for _, o := range c.Wallet.UxOuts {
		uxouts[o] = struct{}{}
	}

	if len(uxouts) != len(c.Wallet.UxOuts) {
		return NewError(errors.New("Wallet.UxOuts contains duplicate values"))
	}

	return nil
}

// newWalletFilename check for collisions and retry if failure
func newWalletFilename() string {
	timestamp := time.Now().Format(WalletTimestampFormat)
	// should read in wallet files and make sure does not exist
	padding := hex.EncodeToString((cipher.RandByte(2)))
	return fmt.Sprintf("%s_%s.%s", timestamp, padding, WalletExt)
}

// Options options that could be used when creating a wallet
type Options struct {
	Coin       CoinType   // coin type, skycoin, bitcoin, etc.
	Label      string     // wallet label.
	Seed       string     // wallet seed.
	Encrypt    bool       // whether the wallet need to be encrypted.
	Password   []byte     // password that would be used for encryption, and would only be used when 'Encrypt' is true.
	CryptoType CryptoType // wallet encryption type, scrypt-chacha20poly1305 or sha256-xor.
	ScanN      uint64     // number of addresses that're going to be scanned for a balance. The highest address with a balance will be used.
	GenerateN  uint64     // number of addresses to generate, regardless of balance
}

// Wallet is consisted of meta and entries.
// Meta field records items that are not deterministic, like
// filename, lable, wallet type, secrets, etc.
// Entries field stores the address entries that are deterministically generated
// from seed.
// For wallet encryption
type Wallet struct {
	Meta    map[string]string
	Entries []Entry
}

// newWallet creates a wallet instance with given name and options.
func newWallet(wltName string, opts Options, bg BalanceGetter) (*Wallet, error) {
	if opts.Seed == "" {
		return nil, ErrMissingSeed
	}

	if opts.ScanN > 0 && bg == nil {
		return nil, ErrNilBalanceGetter
	}

	coin := opts.Coin
	if coin == "" {
		coin = CoinTypeSkycoin
	}

	w := &Wallet{
		Meta: map[string]string{
			metaFilename:   wltName,
			metaVersion:    Version,
			metaLabel:      opts.Label,
			metaSeed:       opts.Seed,
			metaLastSeed:   opts.Seed,
<<<<<<< HEAD
			metaTm:         fmt.Sprintf("%v", time.Now().Unix()),
			metaType:       WalletTypeDeterministic,
=======
			metaTimestamp:  strconv.FormatInt(time.Now().Unix(), 10),
			metaType:       "deterministic",
>>>>>>> cd104afd
			metaCoin:       string(coin),
			metaEncrypted:  "false",
			metaCryptoType: "",
			metaSecrets:    "",
		},
	}

	// Create a default wallet
	generateN := opts.GenerateN
	if generateN == 0 {
		generateN = 1
	}
	if _, err := w.GenerateAddresses(generateN); err != nil {
		return nil, err
	}

	if opts.ScanN > generateN {
		// Scan for addresses with balances
		if err := w.ScanAddresses(opts.ScanN-generateN, bg); err != nil {
			return nil, err
		}
	}

	// Checks if the wallet need to encrypt
	if !opts.Encrypt {
		if len(opts.Password) != 0 {
			return nil, ErrMissingEncrypt
		}
		return w, nil
	}

	// Checks if the password is provided
	if len(opts.Password) == 0 {
		return nil, ErrMissingPassword
	}

	// Checks crypto type
	if _, err := getCrypto(opts.CryptoType); err != nil {
		return nil, err
	}

	// Encrypt the wallet
	if err := w.Lock(opts.Password, opts.CryptoType); err != nil {
		return nil, err
	}

	// Validate the wallet
	if err := w.Validate(); err != nil {
		return nil, err
	}

	return w, nil
}

// NewWallet creates wallet without scanning addresses
func NewWallet(wltName string, opts Options) (*Wallet, error) {
	return newWallet(wltName, opts, nil)
}

// NewWalletScanAhead creates wallet and scan ahead N addresses
func NewWalletScanAhead(wltName string, opts Options, bg BalanceGetter) (*Wallet, error) {
	return newWallet(wltName, opts, bg)
}

// Lock encrypts the wallet with the given password and specific crypto type
func (w *Wallet) Lock(password []byte, cryptoType CryptoType) error {
	if len(password) == 0 {
		return ErrMissingPassword
	}

	if w.IsEncrypted() {
		return ErrWalletEncrypted
	}

	wlt := w.clone()

	// Records seeds in secrets
	ss := make(secrets)
	defer func() {
		// Wipes all unencrypted sensitive data
		ss.erase()
		wlt.erase()
	}()

	ss.set(secretSeed, wlt.seed())
	ss.set(secretLastSeed, wlt.lastSeed())

	// Saves address's secret keys in secrets
	for _, e := range wlt.Entries {
		ss.set(e.Address.String(), e.Secret.Hex())
	}

	sb, err := ss.serialize()
	if err != nil {
		return err
	}

	crypto, err := getCrypto(cryptoType)
	if err != nil {
		return err
	}

	// Encrypts the secrets
	encSecret, err := crypto.Encrypt(sb, password)
	if err != nil {
		return err
	}

	// Sets the crypto type
	wlt.setCryptoType(cryptoType)

	// Updates the secrets data in wallet
	wlt.setSecrets(string(encSecret))

	// Sets wallet as encrypted
	wlt.setEncrypted(true)

	// Sets the wallet version
	wlt.setVersion(Version)

	// Wipes unencrypted sensitive data
	wlt.erase()

	// Wipes the secret fields in w
	w.erase()

	// Replace the original wallet with new encrypted wallet
	w.copyFrom(wlt)
	return nil
}

// Unlock decrypts the wallet into a temporary decrypted copy of the wallet
// Returns error if the decryption fails
// The temporary decrypted wallet should be erased from memory when done.
func (w *Wallet) Unlock(password []byte) (*Wallet, error) {
	if !w.IsEncrypted() {
		return nil, ErrWalletNotEncrypted
	}

	if len(password) == 0 {
		return nil, ErrMissingPassword
	}

	wlt := w.clone()

	// Gets the secrets string
	sstr := wlt.secrets()
	if sstr == "" {
		return nil, errors.New("secrets doesn't exsit")
	}

	ct := w.cryptoType()
	if ct == "" {
		return nil, errors.New("missing crypto type")
	}

	// Gets the crypto
	crypto, err := getCrypto(ct)
	if err != nil {
		return nil, err
	}

	// Decrypts the secrets
	sb, err := crypto.Decrypt([]byte(sstr), password)
	if err != nil {
		return nil, ErrInvalidPassword
	}

	// Deserialize into secrets
	ss := make(secrets)
	defer ss.erase()
	if err := ss.deserialize(sb); err != nil {
		return nil, err
	}

	seed, ok := ss.get(secretSeed)
	if !ok {
		return nil, errors.New("seed doesn't exist in secrets")
	}
	wlt.setSeed(seed)

	lastSeed, ok := ss.get(secretLastSeed)
	if !ok {
		return nil, errors.New("lastSeed doesn't exist in secrets")
	}
	wlt.setLastSeed(lastSeed)

	// Gets addresses related secrets
	for i, e := range wlt.Entries {
		sstr, ok := ss.get(e.Address.String())
		if !ok {
			return nil, fmt.Errorf("secret of address %s doesn't exist in secrets", e.Address)
		}
		s, err := hex.DecodeString(sstr)
		if err != nil {
			return nil, fmt.Errorf("decode secret hex string failed: %v", err)
		}

		copy(wlt.Entries[i].Secret[:], s[:])
	}

	wlt.setEncrypted(false)
	wlt.setSecrets("")
	wlt.setCryptoType("")
	return wlt, nil
}

// copyFrom copies the src wallet to w
func (w *Wallet) copyFrom(src *Wallet) {
	// Clear the original info first
	w.Meta = make(map[string]string)
	w.Entries = w.Entries[:0]

	// Copies the meta
	for k, v := range src.Meta {
		w.Meta[k] = v
	}

	// Copies the address entries
	w.Entries = append(w.Entries, src.Entries...)
}

// erase wipes secret fields in wallet
func (w *Wallet) erase() {
	// Wipes the seed and last seed
	w.setSeed("")
	w.setLastSeed("")

	// Wipes private keys in entries
	for i := range w.Entries {
		for j := range w.Entries[i].Secret {
			w.Entries[i].Secret[j] = 0
		}

		w.Entries[i].Secret = cipher.SecKey{}
	}
}

// GuardUpdate executes a function within the context of a read-write managed decrypted wallet.
// Returns ErrWalletNotEncrypted if wallet is not encrypted.
func (w *Wallet) GuardUpdate(password []byte, fn func(w *Wallet) error) error {
	if !w.IsEncrypted() {
		return ErrWalletNotEncrypted
	}

	if len(password) == 0 {
		return ErrMissingPassword
	}

	cryptoType := w.cryptoType()
	wlt, err := w.Unlock(password)
	if err != nil {
		return err
	}

	defer wlt.erase()

	if err := fn(wlt); err != nil {
		return err
	}

	if err := wlt.Lock(password, cryptoType); err != nil {
		return err
	}

	*w = *wlt
	// Wipes all sensitive data
	w.erase()
	return nil
}

// GuardView executes a function within the context of a read-only managed decrypted wallet.
// Returns ErrWalletNotEncrypted if wallet is not encrypted.
func (w *Wallet) GuardView(password []byte, f func(w *Wallet) error) error {
	if !w.IsEncrypted() {
		return ErrWalletNotEncrypted
	}

	if len(password) == 0 {
		return ErrMissingPassword
	}

	wlt, err := w.Unlock(password)
	if err != nil {
		return err
	}

	defer wlt.erase()

	return f(wlt)
}

// Load loads wallet from a given file
func Load(wltFile string) (*Wallet, error) {
	if _, err := os.Stat(wltFile); os.IsNotExist(err) {
		return nil, fmt.Errorf("wallet %s doesn't exist", wltFile)
	}

	r := &ReadableWallet{}
	if err := r.Load(wltFile); err != nil {
		return nil, err
	}

	// update filename meta info with the real filename
	r.Meta["filename"] = filepath.Base(wltFile)
	return r.ToWallet()
}

// Save saves the wallet to given dir
func (w *Wallet) Save(dir string) error {
	r := NewReadableWallet(w)
	return r.Save(filepath.Join(dir, w.Filename()))
}

// removeBackupFiles removes any *.wlt.bak files whom have version 0.1 and *.wlt matched in the given directory
func removeBackupFiles(dir string) error {
	fs, err := filterDir(dir, ".wlt")
	if err != nil {
		return err
	}

	// Creates the .wlt file map
	fm := make(map[string]struct{})
	for _, f := range fs {
		fm[f] = struct{}{}
	}

	// Filters all .wlt.bak files in the directory
	bakFs, err := filterDir(dir, ".wlt.bak")
	if err != nil {
		return err
	}

	// Removes the .wlt.bak file that has .wlt matched.
	for _, bf := range bakFs {
		f := strings.TrimRight(bf, ".bak")
		if _, ok := fm[f]; ok {
			// Load and check the wallet version
			w, err := Load(f)
			if err != nil {
				return err
			}

			if w.Version() == "0.1" {
				if err := os.Remove(bf); err != nil {
					return err
				}
			}
		}
	}

	return nil
}

func filterDir(dir string, suffix string) ([]string, error) {
	files, err := ioutil.ReadDir(dir)
	if err != nil {
		return nil, err
	}
	res := []string{}
	for _, f := range files {
		if !f.IsDir() && strings.HasSuffix(f.Name(), suffix) {
			res = append(res, filepath.Join(dir, f.Name()))
		}
	}
	return res, nil
}

// reset resets the wallet entries and move the lastSeed to origin
func (w *Wallet) reset() {
	w.Entries = []Entry{}
	w.setLastSeed(w.seed())
}

// Validate validates the wallet
func (w *Wallet) Validate() error {
	if fn := w.Meta[metaFilename]; fn == "" {
		return errors.New("filename not set")
	}

	if tm := w.Meta[metaTimestamp]; tm != "" {
		_, err := strconv.ParseInt(tm, 10, 64)
		if err != nil {
			return errors.New("invalid timestamp")
		}
	}

	walletType, ok := w.Meta[metaType]
	if !ok {
		return errors.New("type field not set")
	}
	if walletType != WalletTypeDeterministic {
		return errors.New("wallet type invalid")
	}

	if coinType := w.Meta[metaCoin]; coinType == "" {
		return errors.New("coin field not set")
	}

	var isEncrypted bool
	if encStr, ok := w.Meta[metaEncrypted]; ok {
		// validate the encrypted value
		var err error
		isEncrypted, err = strconv.ParseBool(encStr)
		if err != nil {
			return errors.New("encrypted field is not a valid bool")
		}
	}

	// checks if the secrets field is empty
	if isEncrypted {
		cryptoType, ok := w.Meta[metaCryptoType]
		if !ok {
			return errors.New("crypto type field not set")
		}

		if _, err := getCrypto(CryptoType(cryptoType)); err != nil {
			return errors.New("unknown crypto type")
		}

		if s := w.Meta[metaSecrets]; s == "" {
			return errors.New("wallet is encrypted, but secrets field not set")
		}
	} else {
		if s := w.Meta[metaSeed]; s == "" {
			return errors.New("seed missing in unencrypted wallet")
		}

		if s := w.Meta[metaLastSeed]; s == "" {
			return errors.New("lastSeed missing in unencrypted wallet")
		}
	}

	return nil
}

// Type gets the wallet type
func (w *Wallet) Type() string {
	return w.Meta[metaType]
}

// Version gets the wallet version
func (w *Wallet) Version() string {
	return w.Meta[metaVersion]
}

func (w *Wallet) setVersion(v string) {
	w.Meta[metaVersion] = v
}

// Filename gets the wallet filename
func (w *Wallet) Filename() string {
	return w.Meta[metaFilename]
}

// setFilename sets the wallet filename
func (w *Wallet) setFilename(fn string) {
	w.Meta[metaFilename] = fn
}

// Label gets the wallet label
func (w *Wallet) Label() string {
	return w.Meta[metaLabel]
}

// setLabel sets the wallet label
func (w *Wallet) setLabel(label string) {
	w.Meta[metaLabel] = label
}

// lastSeed returns the last seed
func (w *Wallet) lastSeed() string {
	return w.Meta[metaLastSeed]
}

func (w *Wallet) setLastSeed(lseed string) {
	w.Meta[metaLastSeed] = lseed
}

func (w *Wallet) seed() string {
	return w.Meta[metaSeed]
}

func (w *Wallet) setSeed(seed string) {
	w.Meta[metaSeed] = seed
}

func (w *Wallet) coin() CoinType {
	return CoinType(w.Meta[metaCoin])
}

func (w *Wallet) setCoin(c CoinType) {
	w.Meta[metaCoin] = string(c)
}

func (w *Wallet) setEncrypted(encrypt bool) {
	w.Meta[metaEncrypted] = strconv.FormatBool(encrypt)
}

// IsEncrypted checks whether the wallet is encrypted.
func (w *Wallet) IsEncrypted() bool {
	encStr, ok := w.Meta[metaEncrypted]
	if !ok {
		return false
	}

	b, err := strconv.ParseBool(encStr)
	if err != nil {
		// This can not happen, the meta.encrypted value is either set by
		// setEncrypted() method or converted in ReadableWallet.toWallet().
		// toWallet() method will throw error if the meta.encrypted string is invalid.
		logger.Warning("parse wallet.meta.encrypted string failed: %v", err)
		return false
	}
	return b
}

func (w *Wallet) setCryptoType(tp CryptoType) {
	w.Meta[metaCryptoType] = string(tp)
}

func (w *Wallet) cryptoType() CryptoType {
	return CryptoType(w.Meta[metaCryptoType])
}

func (w *Wallet) secrets() string {
	return w.Meta[metaSecrets]
}

func (w *Wallet) setSecrets(s string) {
	w.Meta[metaSecrets] = s
}

func (w *Wallet) coin() CoinType {
	return CoinType(w.Meta[metaCoin])
}

func (w *Wallet) timestamp() int64 {
	// Intentionally ignore the error when parsing the timestamp,
	// if it isn't valid or is missing it will be set to 0.
	// Also, this value is validated by wallet.Validate()
	x, _ := strconv.ParseInt(w.Meta[metaTimestamp], 10, 64) // nolint: errcheck
	return x
}

func (w *Wallet) setTimestamp(t int64) {
	w.Meta[metaTimestamp] = strconv.FormatInt(t, 10)
}

// GenerateAddresses generates addresses
func (w *Wallet) GenerateAddresses(num uint64) ([]cipher.Address, error) {
	if num == 0 {
		return nil, nil
	}

	if w.IsEncrypted() {
		return nil, ErrWalletEncrypted
	}

	var seckeys []cipher.SecKey
	var seed []byte
	if len(w.Entries) == 0 {
		seed, seckeys = cipher.MustGenerateDeterministicKeyPairsSeed([]byte(w.seed()), int(num))
	} else {
		sd, err := hex.DecodeString(w.lastSeed())
		if err != nil {
			return nil, fmt.Errorf("decode hex seed failed: %v", err)
		}
		seed, seckeys = cipher.MustGenerateDeterministicKeyPairsSeed(sd, int(num))
	}

	w.setLastSeed(hex.EncodeToString(seed))

	addrs := make([]cipher.Address, len(seckeys))
	for i, s := range seckeys {
		p := cipher.MustPubKeyFromSecKey(s)
		a := cipher.AddressFromPubKey(p)
		addrs[i] = a
		w.Entries = append(w.Entries, Entry{
			Address: a,
			Secret:  s,
			Public:  p,
		})
	}
	return addrs, nil
}

// ScanAddresses scans ahead N addresses to find one with none-zero coins.
func (w *Wallet) ScanAddresses(scanN uint64, bg BalanceGetter) error {
	if w.IsEncrypted() {
		return ErrWalletEncrypted
	}

	if scanN <= 0 {
		return nil
	}

	nExistingAddrs := uint64(len(w.Entries))

	// Generate the addresses to scan
	addrs, err := w.GenerateAddresses(scanN)
	if err != nil {
		return err
	}

	// Get these addresses' balances
	bals, err := bg.GetBalanceOfAddrs(addrs)
	if err != nil {
		return err
	}

	// Check balance from the last one until we find the address that has coins
	var keepNum uint64
	for i := len(bals) - 1; i >= 0; i-- {
		if bals[i].Confirmed.Coins > 0 || bals[i].Predicted.Coins > 0 {
			keepNum = uint64(i + 1)
			break
		}
	}

	// Regenerate addresses up to keepNum.
	// This is necessary to keep the lastSeed updated.
	if keepNum != uint64(len(bals)) {
		w.reset()
		if _, err := w.GenerateAddresses(nExistingAddrs + keepNum); err != nil {
			return err
		}
	}

	return nil
}

// GetAddresses returns all addresses in wallet
func (w *Wallet) GetAddresses() []cipher.Address {
	addrs := make([]cipher.Address, len(w.Entries))
	for i, e := range w.Entries {
		addrs[i] = e.SkycoinAddress()
	}
	return addrs
}

// GetEntry returns entry of given address
func (w *Wallet) GetEntry(a cipher.Address) (Entry, bool) {
	for _, e := range w.Entries {
		if e.SkycoinAddress() == a {
			return e, true
		}
	}
	return Entry{}, false
}

// AddEntry adds new entry
func (w *Wallet) AddEntry(entry Entry) error {
	// dup check
	for _, e := range w.Entries {
		if e.SkycoinAddress() == entry.SkycoinAddress() {
			return errors.New("duplicate address entry")
		}
	}

	w.Entries = append(w.Entries, entry)
	return nil
}

// clone returns the clone of self
func (w *Wallet) clone() *Wallet {
	wlt := Wallet{Meta: make(map[string]string)}
	for k, v := range w.Meta {
		wlt.Meta[k] = v
	}

	wlt.Entries = append(wlt.Entries, w.Entries...)

	return &wlt
}

// Validator validate if the wallet be able to create spending transaction
type Validator interface {
	// checks if any of the given addresses has unconfirmed spending transactions
	HasUnconfirmedSpendTx(addr []cipher.Address) (bool, error)
}

// CreateAndSignTransaction Creates a Transaction
// spending coins and hours from wallet
func (w *Wallet) CreateAndSignTransaction(auxs coin.AddressUxOuts, headTime, coins uint64, dest cipher.Address) (*coin.Transaction, error) {
	if w.IsEncrypted() {
		return nil, ErrWalletEncrypted
	}

	entriesMap := make(map[cipher.Address]Entry)
	for a := range auxs {
		e, ok := w.GetEntry(a)
		// Check that auxs does not contain addresses that are not known to this wallet
		if !ok {
			return nil, ErrUnknownAddress
		}
		entriesMap[e.SkycoinAddress()] = e
	}

	// Determine which unspents to spend.
	// Use the MaximizeUxOuts strategy, this will keep the uxout pool smaller
	uxa := auxs.Flatten()
	uxb, err := NewUxBalances(headTime, uxa)
	if err != nil {
		return nil, err
	}

	spends, err := ChooseSpendsMaximizeUxOuts(uxb, coins, 0)
	if err != nil {
		return nil, err
	}

	// Add these unspents as tx inputs
	var txn coin.Transaction
	toSign := make([]cipher.SecKey, len(spends))
	spending := Balance{Coins: 0, Hours: 0}
	for i, au := range spends {
		entry, ok := entriesMap[au.Address]
		if !ok {
			return nil, NewError(fmt.Errorf("address %v does not exist in wallet %v", au.Address, w.Filename()))
		}

		txn.PushInput(au.Hash)

		toSign[i] = entry.Secret

		spending.Coins += au.Coins
		spending.Hours += au.Hours
	}

	if spending.Hours == 0 {
		return nil, fee.ErrTxnNoFee
	}

	// Calculate coin hour allocation
	changeCoins := spending.Coins - coins
	haveChange := changeCoins > 0
	changeHours, addrHours, outputHours := DistributeSpendHours(spending.Hours, 1, haveChange)

	logger.Infof("wallet.CreateAndSignTransaction: spending.Hours=%d, fee.VerifyTransactionFeeForHours(%d, %d)", spending.Hours, outputHours, spending.Hours-outputHours)
	if err := fee.VerifyTransactionFeeForHours(outputHours, spending.Hours-outputHours); err != nil {
		logger.Warningf("wallet.CreateAndSignTransaction: fee.VerifyTransactionFeeForHours failed: %v", err)
		return nil, err
	}

	if haveChange {
		changeAddr := spends[0].Address
		txn.PushOutput(changeAddr, changeCoins, changeHours)
	}

	txn.PushOutput(dest, coins, addrHours[0])

	txn.SignInputs(toSign)
	txn.UpdateHeader()

	return &txn, nil
}

// CreateAndSignTransactionAdvanced creates and signs a transaction based upon CreateTransactionParams.
// Set the password as nil if the wallet is not encrypted, otherwise the password must be provided.
// NOTE: Caller must ensure that auxs correspond to params.Wallet.Addresses and params.Wallet.UxOuts options
// Outputs to spend are chosen from the pool of outputs provided.
// The outputs are chosen by the following procedure:
//   - All outputs are merged into one list and are sorted coins highest, hours lowest, with the hash as a tiebreaker
//   - Outputs are chosen from the beginning of this list, until the requested amount of coins is met.
//     If hours are also specified, selection continues until the requested amount of hours are met.
//   - If the total amount of coins in the chosen outputs is exactly equal to the requested amount of coins,
//     such that there would be no change output but hours remain as change, another output will be chosen to create change,
//     if the coinhour cost of adding that output is less than the coinhours that would be lost as change
// If receiving hours are not explicitly specified, hours are allocated amongst the receiving outputs proportional to the number of coins being sent to them.
// If the change address is not specified, the address whose bytes are lexically sorted first is chosen from the owners of the outputs being spent.
func (w *Wallet) CreateAndSignTransactionAdvanced(params CreateTransactionParams, auxs coin.AddressUxOuts, headTime uint64) (*coin.Transaction, []UxBalance, error) {
	if err := params.Validate(); err != nil {
		return nil, nil, err
	}

	if params.Wallet.ID != w.Filename() {
		return nil, nil, NewError(errors.New("params.Wallet.ID does not match wallet"))
	}

	if w.IsEncrypted() {
		return nil, nil, ErrWalletEncrypted
	}

	entriesMap := make(map[cipher.Address]Entry)
	for a := range auxs {
		// Check that auxs does not contain addresses that are not known to this wallet
		e, ok := w.GetEntry(a)
		if !ok {
			return nil, nil, ErrUnknownAddress
		}
		entriesMap[e.SkycoinAddress()] = e
	}

	txn := &coin.Transaction{}

	// Determine which unspents to spend
	uxa := auxs.Flatten()

	uxb, err := NewUxBalances(headTime, uxa)
	if err != nil {
		return nil, nil, err
	}

	// Reverse lookup set to recover the inputs
	uxbMap := make(map[cipher.SHA256]UxBalance, len(uxb))
	for _, u := range uxb {
		if _, ok := uxbMap[u.Hash]; ok {
			return nil, nil, errors.New("Duplicate UxBalance in array")
		}
		uxbMap[u.Hash] = u
	}

	// calculate total coins and minimum hours to send
	var totalOutCoins uint64
	var requestedHours uint64
	for _, to := range params.To {
		totalOutCoins, err = coin.AddUint64(totalOutCoins, to.Coins)
		if err != nil {
			return nil, nil, NewError(fmt.Errorf("total output coins error: %v", err))
		}

		requestedHours, err = coin.AddUint64(requestedHours, to.Hours)
		if err != nil {
			return nil, nil, NewError(fmt.Errorf("total output hours error: %v", err))
		}
	}

	// Use the MinimizeUxOuts strategy, to use least possible uxouts
	// this will allow more frequent spending
	// we don't need to check whether we have sufficient balance beforehand as ChooseSpends already checks that
	spends, err := ChooseSpendsMinimizeUxOuts(uxb, totalOutCoins, requestedHours)
	if err != nil {
		return nil, nil, err
	}

	// calculate total coins and hours in spends
	var totalInputCoins uint64
	var totalInputHours uint64
	toSign := make([]cipher.SecKey, len(spends))
	for i, spend := range spends {
		totalInputCoins, err = coin.AddUint64(totalInputCoins, spend.Coins)
		if err != nil {
			return nil, nil, err
		}

		totalInputHours, err = coin.AddUint64(totalInputHours, spend.Hours)
		if err != nil {
			return nil, nil, err
		}

		entry, ok := entriesMap[spend.Address]
		if !ok {
			return nil, nil, fmt.Errorf("spend address %s not found in entriesMap", spend.Address.String())
		}

		toSign[i] = entry.Secret
		txn.PushInput(spend.Hash)
	}

	feeHours := fee.RequiredFee(totalInputHours)
	if feeHours == 0 {
		return nil, nil, fee.ErrTxnNoFee
	}
	remainingHours := totalInputHours - feeHours

	switch params.HoursSelection.Type {
	case HoursSelectionTypeManual:
		txn.Out = append(txn.Out, params.To...)

	case HoursSelectionTypeAuto:
		var addrHours []uint64

		switch params.HoursSelection.Mode {
		case HoursSelectionModeShare:
			// multiply remaining hours after fee burn with share factor
			hours, err := coin.Uint64ToInt64(remainingHours)
			if err != nil {
				return nil, nil, err
			}

			allocatedHoursInt := params.HoursSelection.ShareFactor.Mul(decimal.New(hours, 0)).IntPart()
			allocatedHours, err := coin.Int64ToUint64(allocatedHoursInt)
			if err != nil {
				return nil, nil, err
			}

			toCoins := make([]uint64, len(params.To))
			for i, to := range params.To {
				toCoins[i] = to.Coins
			}

			addrHours, err = DistributeCoinHoursProportional(toCoins, allocatedHours)
			if err != nil {
				return nil, nil, err
			}
		default:
			return nil, nil, ErrInvalidHoursSelectionType
		}

		for i, out := range params.To {
			out.Hours = addrHours[i]
			txn.Out = append(txn.Out, out)
		}

	default:
		return nil, nil, ErrInvalidHoursSelectionMode
	}

	totalOutHours, err := txn.OutputHours()
	if err != nil {
		return nil, nil, err
	}

	// Make sure we have enough coins and coin hours
	// If we don't, and we called ChooseSpends, then ChooseSpends has a bug, as it should have returned this error already
	if totalOutCoins > totalInputCoins {
		logger.WithError(ErrInsufficientBalance).Error("Insufficient coins after choosing spends, this should not occur")
		return nil, nil, ErrInsufficientBalance
	}

	if totalOutHours > remainingHours {
		logger.WithError(fee.ErrTxnInsufficientCoinHours).Error("Insufficient hours after choosing spends or distributing hours, this should not occur")
		return nil, nil, fee.ErrTxnInsufficientCoinHours
	}

	// create change output
	changeCoins := totalInputCoins - totalOutCoins
	changeHours := remainingHours - totalOutHours

	// If there are no change coins but there are change hours, try to add another
	// input to save the change hours.
	// This chooses an available input with the least number of coin hours;
	// if the extra coin hour fee incurred by this additional input is less than
	// the remaining coin hours, the input is added.
	if changeCoins == 0 && changeHours > 0 {
		// Find the output with the least coin hours
		// If size of the fee for this output is less than the changeHours, add it
		// Update changeCoins and changeHours
		z := uxBalancesSub(uxb, spends)
		sortSpendsHoursLowToHigh(z)
		if len(z) > 0 {
			extra := z[0]

			// Calculate the new hours being spent
			newTotalHours, err := coin.AddUint64(totalInputHours, extra.Hours)
			if err != nil {
				return nil, nil, err
			}

			// Calculate the new fee for this new amount of hours
			newFee := fee.RequiredFee(newTotalHours)
			if newFee < feeHours {
				err := errors.New("updated fee after adding extra input for change is unexpectedly less than it was initially")
				logger.WithError(err).Error()
				return nil, nil, err
			}

			// If the cost of adding this extra input is less than the amount of change hours we
			// can save, use the input
			additionalFee := newFee - feeHours
			if additionalFee < changeHours {
				changeCoins = extra.Coins

				if extra.Hours < additionalFee {
					err := errors.New("calculated additional fee is unexpectedly higher than the extra input's hours")
					logger.WithError(err).Error()
					return nil, nil, err
				}

				additionalHours := extra.Hours - additionalFee
				changeHours, err = coin.AddUint64(changeHours, additionalHours)
				if err != nil {
					return nil, nil, err
				}

				entry, ok := entriesMap[extra.Address]
				if !ok {
					return nil, nil, fmt.Errorf("extra spend address %s not found in entriesMap", extra.Address.String())
				}

				toSign = append(toSign, entry.Secret)
				txn.PushInput(extra.Hash)
			}
		}
	}

	// With auto share mode, if there are leftover hours and change couldn't be force-added,
	// recalculate that share ratio at 100%
	if changeCoins == 0 && changeHours > 0 && params.HoursSelection.Type == HoursSelectionTypeAuto && params.HoursSelection.Mode == HoursSelectionModeShare {
		oneDecimal := decimal.New(1, 0)
		if params.HoursSelection.ShareFactor.Equal(oneDecimal) {
			return nil, nil, errors.New("share factor is 1.0 but changeHours > 0 unexpectedly")
		}
		params.HoursSelection.ShareFactor = &oneDecimal
		return w.CreateAndSignTransactionAdvanced(params, auxs, headTime)
	}

	if changeCoins > 0 {
		var changeAddress cipher.Address
		if params.ChangeAddress != nil {
			changeAddress = *params.ChangeAddress
		} else {
			// Choose a change address from the unspent outputs
			// Sort spends by address, comparing bytes, and use the first
			// This provides deterministic change address selection from a set of unspent outputs
			if len(spends) == 0 {
				return nil, nil, errors.New("spends is unexpectedly empty when choosing an automatic change address")
			}

			addressBytes := make([][]byte, len(spends))
			for i, s := range spends {
				addressBytes[i] = s.Address.Bytes()
			}

			sort.Slice(addressBytes, func(i, j int) bool {
				return bytes.Compare(addressBytes[i], addressBytes[j]) < 0
			})

			var err error
			changeAddress, err = cipher.AddressFromBytes(addressBytes[0])
			if err != nil {
				logger.Critical().Errorf("cipher.AddressFromBytes failed for change address converted to bytes: %v", err)
				return nil, nil, err
			}
		}

		txn.PushOutput(changeAddress, changeCoins, changeHours)
	}

	txn.SignInputs(toSign)
	txn.UpdateHeader()

	inputs := make([]UxBalance, len(txn.In))
	for i, h := range txn.In {
		uxBalance, ok := uxbMap[h]
		if !ok {
			return nil, nil, errors.New("Created transaction's input is not in the UxBalanceSet, this should not occur")
		}
		inputs[i] = uxBalance
	}

	if err := verifyCreatedTransactionInvariants(params, txn, inputs); err != nil {
		logger.Critical().Errorf("CreateAndSignTransactionAdvanced created transaction that violates invariants, aborting: %v", err)
		return nil, nil, fmt.Errorf("Created transaction that violates invariants, this is a bug: %v", err)
	}

	return txn, inputs, nil
}

// verifyCreatedTransactionInvariants checks that the transaction that was created matches expectations.
// Does not call visor verification methods because that causes import cycle.
// daemon.Gateway checks that the transaction passes additional visor verification methods.
func verifyCreatedTransactionInvariants(params CreateTransactionParams, txn *coin.Transaction, inputs []UxBalance) error {
	for _, o := range txn.Out {
		// No outputs should be sent to the null address
		if o.Address.Null() {
			return errors.New("Output address is null")
		}

		if o.Coins == 0 {
			return errors.New("Output coins is 0")
		}
	}

	if len(txn.Out) != len(params.To) && len(txn.Out) != len(params.To)+1 {
		return errors.New("Transaction has unexpected number of outputs")
	}

	for i, o := range txn.Out[:len(params.To)] {
		if o.Address != params.To[i].Address {
			return errors.New("Output address does not match requested address")
		}

		if o.Coins != params.To[i].Coins {
			return errors.New("Output coins does not match requested coins")
		}

		if params.To[i].Hours != 0 && o.Hours != params.To[i].Hours {
			return errors.New("Output hours does not match requested hours")
		}
	}

	if len(txn.Sigs) != len(txn.In) {
		return errors.New("Number of signatures does not match number of inputs")
	}

	if len(txn.In) != len(inputs) {
		return errors.New("Number of UxOut inputs does not match number of transaction inputs")
	}

	for i, h := range txn.In {
		if inputs[i].Hash != h {
			return errors.New("Transaction input hash does not match UxOut inputs hash")
		}
	}

	inputsMap := make(map[cipher.SHA256]struct{}, len(inputs))

	for _, i := range inputs {
		if i.Hours < i.InitialHours {
			return errors.New("Calculated input hours are unexpectedly less than the initial hours")
		}

		if i.SrcTransaction.Null() {
			return errors.New("Input's source transaction is a null hash")
		}

		if i.Hash.Null() {
			return errors.New("Input's hash is a null hash")
		}

		if _, ok := inputsMap[i.Hash]; ok {
			return errors.New("Duplicate input in array")
		}

		inputsMap[i.Hash] = struct{}{}
	}

	var inputHours uint64
	for _, i := range inputs {
		var err error
		inputHours, err = coin.AddUint64(inputHours, i.Hours)
		if err != nil {
			return err
		}
	}

	var outputHours uint64
	for _, i := range txn.Out {
		var err error
		outputHours, err = coin.AddUint64(outputHours, i.Hours)
		if err != nil {
			return err
		}
	}

	if inputHours < outputHours {
		return errors.New("Total input hours is less than the output hours")
	}

	if inputHours-outputHours < fee.RequiredFee(inputHours) {
		return errors.New("Transaction will not satisy required fee")
	}

	return nil
}

// DistributeSpendHours calculates how many coin hours to transfer to the change address and how
// many to transfer to each of the other destination addresses.
// Input hours are split by BurnFactor (rounded down) to meet the fee requirement.
// The remaining hours are split in half, one half goes to the change address
// and the other half goes to the destination addresses.
// If the remaining hours are an odd number, the change address gets the extra hour.
// If the amount assigned to the destination addresses is not perfectly divisible by the
// number of destination addresses, the extra hours are distributed to some of these addresses.
// Returns the number of hours to send to the change address,
// an array of length nAddrs with the hours to give to each destination address,
// and a sum of these values.
func DistributeSpendHours(inputHours, nAddrs uint64, haveChange bool) (uint64, []uint64, uint64) {
	feeHours := fee.RequiredFee(inputHours)
	remainingHours := inputHours - feeHours

	var changeHours uint64
	if haveChange {
		// Split the remaining hours between the change output and the other outputs
		changeHours = remainingHours / 2

		// If remainingHours is an odd number, give the extra hour to the change output
		if remainingHours%2 == 1 {
			changeHours++
		}
	}

	// Distribute the remaining hours equally amongst the destination outputs
	remainingAddrHours := remainingHours - changeHours
	addrHoursShare := remainingAddrHours / nAddrs

	// Due to integer division, extra coin hours might remain after dividing by len(toAddrs)
	// Allocate these extra hours to the toAddrs
	addrHours := make([]uint64, nAddrs)
	for i := range addrHours {
		addrHours[i] = addrHoursShare
	}

	extraHours := remainingAddrHours - (addrHoursShare * nAddrs)
	i := 0
	for extraHours > 0 {
		addrHours[i] = addrHours[i] + 1
		i++
		extraHours--
	}

	// Assert that the hour calculation is correct
	var spendHours uint64
	for _, h := range addrHours {
		spendHours += h
	}
	spendHours += changeHours
	if spendHours != remainingHours {
		logger.Panicf("spendHours != remainingHours (%d != %d), calculation error", spendHours, remainingHours)
	}

	return changeHours, addrHours, spendHours
}

// DistributeCoinHoursProportional distributes hours amongst coins proportional to the coins amount
func DistributeCoinHoursProportional(coins []uint64, hours uint64) ([]uint64, error) {
	if len(coins) == 0 {
		return nil, errors.New("DistributeCoinHoursProportional coins array must not be empty")
	}

	coinsInt := make([]*big.Int, len(coins))

	var total uint64
	for i, c := range coins {
		if c == 0 {
			return nil, errors.New("DistributeCoinHoursProportional coins array has a zero value")
		}

		var err error
		total, err = coin.AddUint64(total, c)
		if err != nil {
			return nil, err
		}

		cInt64, err := coin.Uint64ToInt64(c)
		if err != nil {
			return nil, err
		}

		coinsInt[i] = big.NewInt(cInt64)
	}

	totalInt64, err := coin.Uint64ToInt64(total)
	if err != nil {
		return nil, err
	}
	totalInt := big.NewInt(totalInt64)

	hoursInt64, err := coin.Uint64ToInt64(hours)
	if err != nil {
		return nil, err
	}
	hoursInt := big.NewInt(hoursInt64)

	var assignedHours uint64
	addrHours := make([]uint64, len(coins))
	for i, c := range coinsInt {
		// Scale the ratio of coins to total coins proportionally by calculating
		// (coins * totalHours) / totalCoins
		// The remainder is truncated, remaining hours are appended after this
		num := &big.Int{}
		num.Mul(c, hoursInt)

		fracInt := big.Int{}
		fracInt.Div(num, totalInt)

		if !fracInt.IsUint64() {
			return nil, errors.New("DistributeCoinHoursProportional calculated fractional hours is not representable as a uint64")
		}

		fracHours := fracInt.Uint64()

		addrHours[i] = fracHours
		assignedHours, err = coin.AddUint64(assignedHours, fracHours)
		if err != nil {
			return nil, err
		}
	}

	if hours < assignedHours {
		return nil, errors.New("DistributeCoinHoursProportional assigned hours exceeding input hours, this is a bug")
	}

	remainingHours := hours - assignedHours

	if remainingHours > uint64(len(coins)) {
		return nil, errors.New("DistributeCoinHoursProportional remaining hours exceed len(coins), this is a bug")
	}

	// For remaining hours lost due to fractional cutoff when scaling,
	// first provide at least 1 coin hour to coins that were assigned 0.
	i := 0
	for remainingHours > 0 && i < len(coins) {
		if addrHours[i] == 0 {
			addrHours[i] = 1
			remainingHours--
		}
		i++
	}

	// Then, assign the extra coin hours
	i = 0
	for remainingHours > 0 {
		addrHours[i] = addrHours[i] + 1
		remainingHours--
		i++
	}

	return addrHours, nil
}

// UxBalance is an intermediate representation of a UxOut for sorting and spend choosing
type UxBalance struct {
	Hash           cipher.SHA256
	BkSeq          uint64
	Time           uint64
	Address        cipher.Address
	Coins          uint64
	InitialHours   uint64
	Hours          uint64
	SrcTransaction cipher.SHA256
}

// NewUxBalances converts coin.UxArray to []UxBalance. headTime is required to calculate coin hours.
func NewUxBalances(headTime uint64, uxa coin.UxArray) ([]UxBalance, error) {
	uxb := make([]UxBalance, len(uxa))
	for i, ux := range uxa {
		b, err := NewUxBalance(headTime, ux)
		if err != nil {
			return nil, err
		}
		uxb[i] = b
	}

	return uxb, nil
}

// NewUxBalance converts coin.UxOut to UxBalance. headTime is required to calculate coin hours.
func NewUxBalance(headTime uint64, ux coin.UxOut) (UxBalance, error) {
	hours, err := ux.CoinHours(headTime)
	if err != nil {
		return UxBalance{}, err
	}

	return UxBalance{
		Hash:           ux.Hash(),
		BkSeq:          ux.Head.BkSeq,
		Time:           ux.Head.Time,
		Address:        ux.Body.Address,
		Coins:          ux.Body.Coins,
		InitialHours:   ux.Body.Hours,
		Hours:          hours,
		SrcTransaction: ux.Body.SrcTransaction,
	}, nil
}

func uxBalancesSub(a, b []UxBalance) []UxBalance {
	var x []UxBalance

	bMap := make(map[cipher.SHA256]struct{}, len(b))
	for _, i := range b {
		bMap[i.Hash] = struct{}{}
	}

	for _, i := range a {
		if _, ok := bMap[i.Hash]; !ok {
			x = append(x, i)
		}
	}

	return x
}

// ChooseSpendsMinimizeUxOuts chooses uxout spends to satisfy an amount, using the least number of uxouts
//     -- PRO: Allows more frequent spending, less waiting for confirmations, useful for exchanges.
//     -- PRO: When transaction is volume is higher, transactions are prioritized by fee/size. Minimizing uxouts minimizes size.
//     -- CON: Would make the unconfirmed pool grow larger.
// Users with high transaction frequency will want to use this so that they will not need to wait as frequently
// for unconfirmed spends to complete before sending more.
// Alternatively, or in addition to this, they should batch sends into single transactions.
func ChooseSpendsMinimizeUxOuts(uxa []UxBalance, coins, hours uint64) ([]UxBalance, error) {
	return ChooseSpends(uxa, coins, hours, sortSpendsCoinsHighToLow)
}

// sortSpendsCoinsHighToLow sorts uxout spends with highest balance to lowest
func sortSpendsCoinsHighToLow(uxa []UxBalance) {
	sort.Slice(uxa, makeCmpUxOutByCoins(uxa, func(a, b uint64) bool {
		return a > b
	}))
}

// ChooseSpendsMaximizeUxOuts chooses uxout spends to satisfy an amount, using the most number of uxouts
// See the pros and cons of ChooseSpendsMinimizeUxOuts.
// This should be the default mode, because this keeps the unconfirmed pool smaller which will allow
// the network to scale better.
func ChooseSpendsMaximizeUxOuts(uxa []UxBalance, coins, hours uint64) ([]UxBalance, error) {
	return ChooseSpends(uxa, coins, hours, sortSpendsCoinsLowToHigh)
}

// sortSpendsCoinsLowToHigh sorts uxout spends with lowest balance to highest
func sortSpendsCoinsLowToHigh(uxa []UxBalance) {
	sort.Slice(uxa, makeCmpUxOutByCoins(uxa, func(a, b uint64) bool {
		return a < b
	}))
}

// sortSpendsHoursLowToHigh sorts uxout spends with lowest hours to highest
func sortSpendsHoursLowToHigh(uxa []UxBalance) {
	sort.Slice(uxa, makeCmpUxOutByHours(uxa, func(a, b uint64) bool {
		return a < b
	}))
}

func makeCmpUxOutByCoins(uxa []UxBalance, coinsCmp func(a, b uint64) bool) func(i, j int) bool {
	// Sort by:
	// coins highest or lowest depending on coinsCmp
	//  hours lowest
	//   oldest first
	//    tie break with hash comparison
	return func(i, j int) bool {
		a := uxa[i]
		b := uxa[j]

		if a.Coins == b.Coins {
			if a.Hours == b.Hours {
				if a.BkSeq == b.BkSeq {
					return cmpUxBalanceByUxID(a, b)
				}
				return a.BkSeq < b.BkSeq
			}
			return a.Hours < b.Hours
		}
		return coinsCmp(a.Coins, b.Coins)
	}
}

func makeCmpUxOutByHours(uxa []UxBalance, hoursCmp func(a, b uint64) bool) func(i, j int) bool {
	// Sort by:
	// hours highest or lowest depending on hoursCmp
	//  coins lowest
	//   oldest first
	//    tie break with hash comparison
	return func(i, j int) bool {
		a := uxa[i]
		b := uxa[j]

		if a.Hours == b.Hours {
			if a.Coins == b.Coins {
				if a.BkSeq == b.BkSeq {
					return cmpUxBalanceByUxID(a, b)
				}
				return a.BkSeq < b.BkSeq
			}
			return a.Coins < b.Coins
		}
		return hoursCmp(a.Hours, b.Hours)
	}
}

func cmpUxBalanceByUxID(a, b UxBalance) bool {
	cmp := bytes.Compare(a.Hash[:], b.Hash[:])
	if cmp == 0 {
		logger.Panic("Duplicate UxOut when sorting")
	}
	return cmp < 0
}

// ChooseSpends chooses uxouts from a list of uxouts.
// It first chooses the uxout with the most number of coins that has nonzero coinhours.
// It then chooses uxouts with zero coinhours, ordered by sortStrategy
// It then chooses remaining uxouts with nonzero coinhours, ordered by sortStrategy
func ChooseSpends(uxa []UxBalance, coins, hours uint64, sortStrategy func([]UxBalance)) ([]UxBalance, error) {
	if coins == 0 {
		return nil, ErrZeroSpend
	}

	if len(uxa) == 0 {
		return nil, ErrNoUnspents
	}

	for _, ux := range uxa {
		if ux.Coins == 0 {
			logger.Panic("UxOut coins are 0, can't spend")
			return nil, errors.New("UxOut coins are 0, can't spend")
		}
	}

	// Split UxBalances into those with and without hours
	var nonzero, zero []UxBalance
	for _, ux := range uxa {
		if ux.Hours == 0 {
			zero = append(zero, ux)
		} else {
			nonzero = append(nonzero, ux)
		}
	}

	// Abort if there are no uxouts with non-zero coinhours, they can't be spent yet
	if len(nonzero) == 0 {
		return nil, fee.ErrTxnNoFee
	}

	// Sort uxouts with hours lowest to highest and coins highest to lowest
	sortSpendsCoinsHighToLow(nonzero)

	var have Balance
	var spending []UxBalance

	// Use the first nonzero output. This output will have the least hours possible
	firstNonzero := nonzero[0]
	if firstNonzero.Hours == 0 {
		logger.Panic("balance has zero hours unexpectedly")
		return nil, errors.New("balance has zero hours unexpectedly")
	}

	nonzero = nonzero[1:]

	spending = append(spending, firstNonzero)

	have.Coins += firstNonzero.Coins
	have.Hours += firstNonzero.Hours

	if have.Coins >= coins && fee.RemainingHours(have.Hours) >= hours {
		return spending, nil
	}

	// Sort uxouts without hours according to the sorting strategy
	sortStrategy(zero)

	for _, ux := range zero {
		spending = append(spending, ux)

		have.Coins += ux.Coins
		have.Hours += ux.Hours

		if have.Coins >= coins {
			break
		}
	}

	if have.Coins >= coins && fee.RemainingHours(have.Hours) >= hours {
		return spending, nil
	}

	// Sort remaining uxouts with hours according to the sorting strategy
	sortStrategy(nonzero)

	for _, ux := range nonzero {
		spending = append(spending, ux)

		have.Coins += ux.Coins
		have.Hours += ux.Hours

		if have.Coins >= coins && fee.RemainingHours(have.Hours) >= hours {
			return spending, nil
		}
	}

	if have.Coins < coins {
		return nil, ErrInsufficientBalance
	}

	return nil, ErrInsufficientHours
}<|MERGE_RESOLUTION|>--- conflicted
+++ resolved
@@ -327,13 +327,8 @@
 			metaLabel:      opts.Label,
 			metaSeed:       opts.Seed,
 			metaLastSeed:   opts.Seed,
-<<<<<<< HEAD
-			metaTm:         fmt.Sprintf("%v", time.Now().Unix()),
+			metaTimestamp:  strconv.FormatInt(time.Now().Unix(), 10),
 			metaType:       WalletTypeDeterministic,
-=======
-			metaTimestamp:  strconv.FormatInt(time.Now().Unix(), 10),
-			metaType:       "deterministic",
->>>>>>> cd104afd
 			metaCoin:       string(coin),
 			metaEncrypted:  "false",
 			metaCryptoType: "",
