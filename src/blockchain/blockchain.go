package Blockchain

import (
    "errors"
    "github.com/op/go-logging"
    "github.com/skycoin/encoder"
    "github.com/skycoin/skycoin/src/coin"
    "github.com/skycoin/skycoin/src/util"
    "io/ioutil"
    "log"
    "os"
    "sort"
    "time"
)

var (
    logger = logging.MustGetLogger("skycoin.Blockchain")
)

// Note: can use testnetpubkey as genesis address

type GenesisBlockCfg {
    GenesisAddress coin.Address
    GenesisSignature coin.Sig
    GenesisTime uint64
    PubKey coin.PubKey
    Coins uint64
}

var TestNet GenesisBlockCfg
var SkyNet GenesisBlockCfg //main blockchain

//testnet config
func init() {
    TestNet.PubKey = coin.MustPubKeyFromHex("025a3b22eb1e132a01f485119ae343342d92ab8599d9ad613a76e3b27f878bca8b")
    //TestNet.GenesisSignature = coin.MustSigFromHex()
    TestNet.GenesisAddress = coin.MustDecodeBase58Address("26HbgWGwrToLZ6aX8VHtQmH4SPj4baQ5S3p")
    TestNet.GenesisTime = 1392584986 //set time
    TestNet.Coins = 1e12 //almost as many as Ripple
    //TestNet.GenesisSignature = coin.MustSigFromHex()

}

//main net config
func init() {
    SkyNet.PubKey = coin.MustPubKeyFromHex("02bb0be2976457d2e30a9aea9b0057b0eb9d1ad6509ef743c25c737f24d6241a99")
    //TestNet.GenesisSignature = coin.MustSigFromHex()
    SkyNet.GenesisAddress = coin.MustDecodeBase58Address("26HbgWGwrToLZ6aX8VHtQmH4SPj4baQ5S3p")
    SkyNet.GenesisTime = 1392584987 //set time
    SkyNet.Coins = 100e6 //100 million
}

// Configuration parameters for the Blockchain
type Blockchain struct {

    Genesis GenesisBlockCfg
    // Is this the master blockchain
    IsMaster bool
    SecKey coin.SecKey //set for writes
    // Use test network addresses
    TestNetwork bool

    Unconfirmed *UnconfirmedTxnPool
    blockchain *coin.Blockchain
    Blocks []SignedBlock
}

func (self *Blockchain) SetBlockchainSecKey(seed string) {
    pub,sec := coin.GenerateDeterministicKeyPair([]byte(seed))
    if pub != self.PubKey {
        log.Panic("ERROR: pubkey does not correspond to loaded pubkey")
    }
    self.SecKey = sec
}

//Skycoin transactions are smaller than Bitcoin transactions so skycoin has
//a higher transactions per second for the same block size
func NewBlockchain() Blockchain {
    //set pubkey based upon testnet, mainnet and local
    bc := Blockchain{

        IsMaster:                 false, //writes blocks
        TestNetwork:              true,

        //BlockCreationInterval:    15,
        //UnconfirmedCheckInterval: time.Minute * 5,
        //UnconfirmedMaxAge:        time.Hour * 48, //drop transaction not executed in 48 hours
        //UnconfirmedRefreshRate:   time.Minute * 30,
        //TransactionsPerBlock:     150, //10 transactions/second, 1.5 KB/s

        //BlockchainFile:           "",
        //BlockSigsFile:            "",

        SecKey: coin.SecKey{},
    }
    bc.Blocks = make([]SignedBlockm,0)
    bc.blockchain = coin.NewBlockchain()
    bc.Unconfirmed = NewUnconfirmedTxnPool()
    return bc
}

//NewTestnetBlockchain Config creates Blockchain for the testnet
func NewTestnetBlockchain() Blockchain {
    VC := NewBlockchain()
    VC.TestNetwork = true
    VC.Genesis = TestNet
    VC.InjectGenesisBlock()
    return VC
}

//NewTestnetBlockchain Config creates Blockchain for the mainnet
func NewMainnetBlockchain() Blockchain {
    VC := NewBlockchain()
    VC.TestNetwork = false
    VC.Genesis = MainNet
    VC.InjectGenesisBlock()
    return VC
}

//Generate Blockchain configuration for client only Blockchain, not intended to be synced to network
func NewLocalBlockchain() Blockchain {
    pubkey,seckey := coin.GenerateKeyPair() //generate new/random pubkey/private key
    VC := NewBlockchain()
    VC.SecKey = seckey
    VC.Genesis.GenesisAddress = coin.AddressFromPubKey(pubkey)
    VC.GenesisTime = uint64(time.Now().Unix())
    VC.InjectGenesisBlock()
    return VC
}


/*
    Note: the genesis block does not need to be saved to disc
    Note: the genesis does not have signature because its implicit
    Note: the genesis block is part of block chain initialization
*/
func (self *Blockchain) InjectGenesisBlock() {
    var block coin.Block = self.blockchain.CreateGenesisBlock(self.Genesis.GenesisAddress. self.GenesisTime)
}


// Checks unconfirmed txns against the blockchain and purges ones too old
func (self *Blockchain) RefreshUnconfirmed() {
    logger.Debug("Refreshing unconfirmed transactions")
    self.Unconfirmed.Refresh(self.blockchain,
        self.Config.UnconfirmedCheckInterval)
}

//InjectTransaction makes the blockchain server aware of raw transactions
//InjectTransaction inserts the transaction into the unconfirmed set
func (self *Blockchain) InjectTransaction(txn coin.Transaction) (error) {
    //strict filter would disallow transactions that cant be executed from unspent output set
    if err := self.blockchain.VerifyTransaction(t); err != nil {
        return err
    }
    self.Unconfirmed.RecordTxn(txn, didAnnounce)
}


// Creates a SignedBlock from pending transactions
func (self *Blockchain) CreateBlock(coin.Block, error) {
    //var sb SignedBlock
    if self.Config.SecKey == {} {
        log.Panic("Only master chain can create blocks")
    }

    txns := self.Unconfirmed.RawTxns()
    //TODO: sort by arrival time/announce time
    //TODO: filter valid first
    if nTxns > self.Config.TransactionsPerBlock {
        txns = txns[:self.Config.TransactionsPerBlock]
    }

<<<<<<< HEAD
=======


>>>>>>> 1060f7c4
    txns = coin.ArbitrateTransactions(txns)
    txns = txns.TruncateBytesTo(32*1024) //cap at 32 KB
/*
    n := 0
    for i, _ := range txns{
        s := tnxs[i].Size()
        if n+s > 32*1024 {  //put in blockchain size here
            txns = txns[i:]
            break
        }
    }
*/

    /*

        n := 0
    for i, _ := range txns{
        s := tnxs[i].Size()
        if n+s > 32*1024 {  //put in blockchain size here
            txns = txns[i:]
            break
        } 
    }
    */
    b, err := self.blockchain.NewBlockFromTransactions(txns,
        self.Config.BlockCreationInterval)
    if err != nil {
        return b, err
    }
    return b, err
}

// Signs a block for master.  Will panic if anything is invalid
func (self *Blockchain) signBlock(b coin.Block) SignedBlock {
    if !self.Config.IsMaster {
        log.Panic("Only master chain can sign blocks")
    }
    sig := coin.SignHash(b.HashHeader(), self.Config.SecKey)
    sb := SignedBlock{
        Block: b,
        Sig:   sig,
    }
    return sb
}

//InjectBLock inputs a new block and applies it against the block chain
// state if it is valid
func (self *Blockchain) InjectBlock(b SignedBlock) (error) {

    if err := self.verifySignedBlock(&b); err != nil {
        return err
    }

    if b.Block.Seq +1 != b.Block.Header.BkSeq {
        return errors.New("Out of Sequence Block")
    }

    //apply block against blockchain
    if err := self.blockchain.ExecuteBlock(b.Block); err != nil {
        return err
    }

    self.blockSigs.record(&b) //save block to disc
    return nil
}


// Returns the signed genesis block. Panics if signature or block not found
func (self *Blockchain) GetGenesisBlock() coin.Block {
    return self.blockchain.Blocks[0]
}

// Returns the highest BkSeq we know
func (self *Blockchain) MostRecentBkSeq() uint64 { //alread in meta
    h := self.blockchain.Head()
    return h.Header.BkSeq
}

// Returns a copy of the block at seq. Returns error if seq out of range
func (self *Blockchain) GetBlock(seq uint64) (coin.Block, error) {
    var b coin.Block
    if seq >= uint64(len(self.blockchain.Blocks)) {
        return b, errors.New("Block seq out of range")
    }
    return self.blockchain.Blocks[seq], nil
}

// Returns multiple blocks between start and end (not including end). Returns
// empty slice if unable to fulfill request, it does not return nil.
func (self *Blockchain) GetBlocks(start, end uint64) []coin.Block {
    if end > uint64(len(self.blockchain.Blocks)) {
        end = uint64(len(self.blockchain.Blocks))
    }
    var length uint64 = 0
    if start < end {
        length = end - start
    }
    blocks := make([]coin.Block, 0, length)
    for i := start; i < end; i++ {
        blocks = append(blocks, self.blockchain.Blocks[i])
    }
    return blocks
}

// Updates an UnconfirmedTxn's Announce field
func (self *Blockchain) SetTxnAnnounce(h coin.SHA256, t time.Time) {
    self.Unconfirmed.SetAnnounced(h, t)
}

func (self *Blockchain) verifySignedBlock(b *SignedBlock) error {
    return coin.VerifySignature(self.Config.PubKey, b.Sig,
        b.Block.HashHeader())
}<|MERGE_RESOLUTION|>--- conflicted
+++ resolved
@@ -171,11 +171,6 @@
         txns = txns[:self.Config.TransactionsPerBlock]
     }
 
-<<<<<<< HEAD
-=======
-
-
->>>>>>> 1060f7c4
     txns = coin.ArbitrateTransactions(txns)
     txns = txns.TruncateBytesTo(32*1024) //cap at 32 KB
 /*
