--- conflicted
+++ resolved
@@ -554,7 +554,6 @@
 			require.Equal(t, tc.gatewayGetWalletResult, msg, tc.name)
 		}
 	}
-<<<<<<< HEAD
 }
 
 func TestWalletBalanceHandler(t *testing.T) {
@@ -698,8 +697,5 @@
 				require.Equal(t, tc.result, &msg, tc.name)
 			}
 		})
-
-	}
-=======
->>>>>>> 28ac459a
+	}
 }