@import 'theme/_variables';
@import '~bootstrap/scss/bootstrap-grid.scss';

/* You can add global styles to this file, and also import other style files */
//@import '~@angular/material/prebuilt-themes/indigo-pink.css';
@import 'app/app.theme.scss';

@font-face {
  font-family: 'Skycoin';
  font-style: normal;
  font-weight: 300;
  src: url('assets/fonts/skycoin/Skycoin-Light.woff2') format('woff2'),
  url('assets/fonts/skycoin/Skycoin-Light.woff') format('woff');
}
@font-face {
  font-family: 'Skycoin';
  font-style: italic;
  font-weight: 300;
  src: url('assets/fonts/skycoin/Skycoin-LightItalic.woff2') format('woff2'),
  url('assets/fonts/skycoin/Skycoin-LightItalic.woff') format('woff');
}
@font-face {
  font-family: 'Skycoin';
  font-style: normal;
  font-weight: 400;
  src: url('assets/fonts/skycoin/Skycoin-Regular.woff2') format('woff2'),
  url('assets/fonts/skycoin/Skycoin-Regular.woff') format('woff');
}
@font-face {
  font-family: 'Skycoin';
  font-style: italic;
  font-weight: 400;
  src: url('assets/fonts/skycoin/Skycoin-RegularItalic.woff2') format('woff2'),
  url('assets/fonts/skycoin/Skycoin-RegularItalic.woff') format('woff');
}
@font-face {
  font-family: 'Skycoin';
  font-style: normal;
  font-weight: 700;
  src: url('assets/fonts/skycoin/Skycoin-Bold.woff2') format('woff2'),
  url('assets/fonts/skycoin/Skycoin-Bold.woff') format('woff');
}
@font-face {
  font-family: 'Skycoin';
  font-style: italic;
  font-weight: 700;
  src: url('assets/fonts/skycoin/Skycoin-BoldItalic.woff2') format('woff2'),
  url('assets/fonts/skycoin/Skycoin-BoldItalic.woff') format('woff');
}

$mat-font-family: Skycoin, sans-serif;
$white: #FBFBFB;

$primary-color: #0072ff;
$secondary-color: #ffc125;

body, div, h1, h2, h3, h4, h5, h6, p, span, a, button, option, select,
mat-panel-description, mat-panel-title, mat-option.mat-option {
  font-family: $mat-font-family;
}

html {
  height: 100%;
}

body {
  background-color: #f7f7f7;
  margin: 0;
  padding: 0;
  height: 100%;
}

header {
  background: url("assets/header.png") center center / cover, linear-gradient(-155deg, #686e96 0%, #373b5c 100%);
  width: 100%;
  height: 300px;
}

mat-dialog-container {
  border-radius: 5px !important;
}

.mat-dialog-container {
  padding: 0 !important;
}

.header-container {
  max-width: 848px;
  text-align: center;
  padding-top: 40px;
  margin-right: auto;
  margin-left: auto;
}

.header-container h1 {
  font-size: 3em;
  color: white;
}

.button-line {
  margin-top: 40px;
  text-align: right;
}

.datatable-row-group {
  cursor: pointer;
}

button.active {
  background-color: rgba(0,0,0,.12);
}

mat-spinner.in-button .mat-spinner path {
  stroke: #000;
  opacity: 0.3;
}

snack-bar-container {
  background-color: rgba(255, 0, 0, 0.8) !important;
}

mat-panel-title {
  width: 60%;
  display: block;
  flex-grow: 0 !important;
}

.sky-container {
  min-width: 100%;
  min-height: 100%;

  &.sky-container-grey {
    background-color: $grey-light;
  }
}

.flex-fill {
  flex: 1 1 auto;
}

.form-field {
  margin-bottom: 20px;

  label {
    color: #1e2227;
    display: block;
    font-size: 13px;
    line-height: 20px;
    margin-bottom: 2px;
  }

  input {
    border: 2px solid rgba(0, 0, 0, 0.05);
    border-radius: 6px;
    box-sizing: border-box;
    display: block;
    line-height: 20px;
    padding: 10px 10px;
    width: 100%;
  }

  select {
    background-color: white;
    border: 2px solid rgba(0, 0, 0, 0.05);
    border-radius: 6px;
    box-sizing: border-box;
    display: block;
    line-height: 20px;
    padding: 10px 10px;
    width: 100%;
    -webkit-appearance:none;
  }

  textarea {
    border: 2px solid rgba(0, 0, 0, 0.05);
    border-radius: 6px;
    box-sizing: border-box;
    display: block;
    line-height: 20px;
    padding: 10px 10px;
    width: 100%;
  }
}

.primary button.enabled, .primary-gradient-background {
  background: $gradient-blue-dark; /* For browsers that do not support gradients */
  background: -webkit-linear-gradient(left top, $gradient-blue-dark, $gradient-blue-light); /* For Safari 5.1 to 6.0 */
  background: -o-linear-gradient(bottom right, $gradient-blue-dark, $gradient-blue-light); /* For Opera 11.1 to 12.0 */
  background: -moz-linear-gradient(bottom right, $gradient-blue-dark, $gradient-blue-light); /* For Firefox 3.6 to 15 */
  background: linear-gradient(to bottom right, $gradient-blue-dark, $gradient-blue-light); /* Standard syntax */

  span {
    color: white;
  }
}

/**
General Helpers
 */

.primary-color {
  color: $primary-color;
}

.secondary-color {
  color: $secondary-color;
}

.no-opacity {
  opacity: 1 !important;
}

.light-opacity {
  opacity: 0.2
}

.rotate-90 {
  transform: rotate(90deg);
}

.rotate-180 {
  transform: rotate(180deg);
}

.rotate-270 {
  transform: rotate(270deg);
}

mat-spinner.in-button svg {
  height: 24px !important;
  width: 24px !important;
}

.empty-row {
  padding: 0 1.2rem !important;
  line-height: 50px !important;
}

/**
On-boarding components
 */

.onboarding-container {
  width: 100%;
  height: 100%;
  overflow-x: hidden;
  background: $gradient-blue-dark; /* For browsers that do not support gradients */
  background: -webkit-linear-gradient(left top, $gradient-blue-dark, $gradient-blue-light); /* For Safari 5.1 to 6.0 */
  background: -o-linear-gradient(bottom right, $gradient-blue-dark, $gradient-blue-light); /* For Opera 11.1 to 12.0 */
  background: -moz-linear-gradient(bottom right, $gradient-blue-dark, $gradient-blue-light); /* For Firefox 3.6 to 15 */
  background: linear-gradient(to bottom right, $gradient-blue-dark, $gradient-blue-light); /* Standard syntax */

  label {
    color: white;
  }

  input {
    border: 2px solid rgba(0, 0, 0, 0.05);
    border-radius: 6px;
    box-sizing: border-box;
    display: block;
    line-height: 20px;
    padding: 10px 10px;
    width: 100%;
  }

  select {
    background-color: white;
    border: 2px solid rgba(0, 0, 0, 0.05);
    border-radius: 6px;
    box-sizing: border-box;
    display: block;
    line-height: 20px;
    padding: 10px 10px;
    width: 100%;
    -webkit-appearance:none;
  }

  textarea {
    border: 2px solid rgba(0, 0, 0, 0.05);
    border-radius: 6px;
    box-sizing: border-box;
    display: block;
    line-height: 20px;
    padding: 10px 10px;
    width: 100%;
  }
}

.dark button.enabled {
  background-color: $black !important;
  span {
    color: white;
  }
}

.ghost button.enabled {
  background-color: $transparent !important;
  span {
    color: black;
  }
}

<<<<<<< HEAD
.-select {
  position: relative;

  &::after {
    content: '';
    display: block;
    position: absolute;
    top: 0;
    right: 0;
    background: url('/assets/img/chevron-right-grey.png') no-repeat;
    background-size: 32px 32px;
    width: 32px;
    height: 32px;
    margin: 6px;
    pointer-events: none;
    transform: rotate(90deg);
=======
.mat-menu-panel {
  border-radius: 5px !important;
  background-color: #fefefe;

  .mat-menu-item {
    font-family: Skycoin;
    line-height: 50px;
  }

  &.compact {
    .mat-menu-item {
      font-size: 13px;
      height: 35px;
      line-height: 35px;
    }
>>>>>>> 11306743
  }
}<|MERGE_RESOLUTION|>--- conflicted
+++ resolved
@@ -301,7 +301,7 @@
   }
 }
 
-<<<<<<< HEAD
+
 .-select {
   position: relative;
 
@@ -318,7 +318,9 @@
     margin: 6px;
     pointer-events: none;
     transform: rotate(90deg);
-=======
+  }
+}
+
 .mat-menu-panel {
   border-radius: 5px !important;
   background-color: #fefefe;
@@ -334,6 +336,5 @@
       height: 35px;
       line-height: 35px;
     }
->>>>>>> 11306743
   }
 }