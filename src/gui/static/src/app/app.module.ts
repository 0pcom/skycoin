import { BrowserModule } from '@angular/platform-browser';
import { NgModule } from '@angular/core';
import { AppComponent } from './app.component';
import { ApiService } from './services/api.service';
import { WalletsComponent } from './components/pages/wallets/wallets.component';
import { CreateWalletComponent } from './components/pages/wallets/create-wallet/create-wallet.component';
import { ReactiveFormsModule } from '@angular/forms';
import { SendSkycoinComponent } from './components/pages/send-skycoin/send-skycoin.component';
import { DateFromNowPipe } from './pipes/date-from-now.pipe';
import { BlockchainService } from './services/blockchain.service';
import { DateTimePipe } from './pipes/date-time.pipe';
import { PendingTransactionsComponent } from './components/pages/settings/pending-transactions/pending-transactions.component';
import { OutputsComponent } from './components/pages/settings/outputs/outputs.component';
import { BlockchainComponent } from './components/pages/settings/blockchain/blockchain.component';
import { BackupComponent } from './components/pages/settings/backup/backup.component';
import { NetworkComponent } from './components/pages/settings/network/network.component';
import { NetworkService } from './services/network.service';
import { ChangeNameComponent } from './components/pages/wallets/change-name/change-name.component';
import { ButtonComponent } from './components/layout/button/button.component';
import { QrCodeComponent } from './components/layout/qr-code/qr-code.component';
import { BuyComponent } from './components/pages/buy/buy.component';
import { AddDepositAddressComponent } from './components/pages/buy/add-deposit-address/add-deposit-address.component';
import { PurchaseService } from './services/purchase.service';
import { TellerStatusPipe } from './pipes/teller-status.pipe';
import { HeaderComponent } from './components/layout/header/header.component';
import { TopBarComponent } from './components/layout/header/top-bar/top-bar.component';
import { PriceService } from './services/price.service';
import { TransactionListComponent } from './components/pages/transaction-list/transaction-list.component';
import { TransactionDetailComponent } from './components/pages/transaction-list/transaction-detail/transaction-detail.component';
import { NavBarComponent } from './components/layout/header/nav-bar/nav-bar.component';
import { WalletDetailComponent } from './components/pages/wallets/wallet-detail/wallet-detail.component';
import { ModalComponent } from './components/layout/modal/modal.component';
import { PasswordDialogComponent } from './components/layout/password-dialog/password-dialog.component';
import { MatButtonModule } from '@angular/material/button';
import { MatCardModule } from '@angular/material/card';
import { MatDialogModule } from '@angular/material/dialog';
import { MatExpansionModule } from '@angular/material/expansion';
import { MatGridListModule } from '@angular/material/grid-list';
import { MatIconModule } from '@angular/material/icon';
import { MatInputModule } from '@angular/material/input';
import { MatListModule } from '@angular/material/list';
import { MatMenuModule } from '@angular/material/menu';
import { MatProgressBarModule } from '@angular/material/progress-bar';
import { MatProgressSpinnerModule, MAT_PROGRESS_SPINNER_DEFAULT_OPTIONS } from '@angular/material/progress-spinner';
import { MatSelectModule } from '@angular/material/select';
import { MatTabsModule } from '@angular/material/tabs';
import { MatToolbarModule } from '@angular/material/toolbar';
import { MatTooltipModule } from '@angular/material/tooltip';
import { MatCheckboxModule } from '@angular/material/checkbox';
import { MatAutocompleteModule } from '@angular/material/autocomplete';
import { MatSliderModule } from '@angular/material/slider';
import { NoopAnimationsModule } from '@angular/platform-browser/animations';
import { HttpClientModule } from '@angular/common/http';
import { AppService } from './services/app.service';
import { WizardGuardService } from './services/wizard-guard.service';
import { OnboardingCreateWalletComponent } from './components/pages/onboarding/onboarding-create-wallet/onboarding-create-wallet.component';
import { OnboardingEncryptWalletComponent } from './components/pages/onboarding/onboarding-encrypt-wallet/onboarding-encrypt-wallet.component';
import { DoubleButtonComponent } from './components/layout/double-button/double-button.component';
import { SeedModalComponent } from './components/pages/settings/backup/seed-modal/seed-modal.component';
import { OnboardingComponent } from './components/pages/onboarding/onboarding.component';
import { DontsavepasswordDirective } from './directives/dontsavepassword.directive';
import { SendVerifyComponent } from './components/pages/send-skycoin/send-preview/send-preview.component';
import { TransactionInfoComponent } from './components/pages/send-skycoin/send-preview/transaction-info/transaction-info.component';
import { SendCoinsFormComponent } from './components/pages/send-skycoin/send-coins-form/send-coins-form.component';
import { NavBarSwitchService } from './services/nav-bar-switch.service';
import { LoadingContentComponent } from './components/layout/loading-content/loading-content.component';
import { NumberOfAddressesComponent } from './components/pages/wallets/number-of-addresses/number-of-addresses';
import { SelectAddressComponent } from './components/layout/select-address/select-address.component';
import { CreateWalletFormComponent } from './components/pages/wallets/create-wallet/create-wallet-form/create-wallet-form.component';
import { ResetPasswordComponent } from './components/pages/reset-password/reset-password.component';
import { ExchangeComponent } from './components/pages/exchange/exchange.component';
import { ExchangeService } from './services/exchange.service';
import { ExchangeCreateComponent } from './components/pages/exchange/exchange-create/exchange-create.component';
import { ExchangeStatusComponent } from './components/pages/exchange/exchange-status/exchange-status.component';
import { HwWalletService } from './services/hw-wallet.service';
import { HwOptionsDialogComponent } from './components/layout/hardware-wallet/hw-options-dialog/hw-options-dialog.component';
import { HwWipeDialogComponent } from './components/layout/hardware-wallet/hw-wipe-dialog/hw-wipe-dialog.component';
import { HwAddedDialogComponent } from './components/layout/hardware-wallet/hw-added-dialog/hw-added-dialog.component';
import { HwGenerateSeedDialogComponent } from './components/layout/hardware-wallet/hw-generate-seed-dialog/hw-generate-seed-dialog.component';
import { HwBackupDialogComponent } from './components/layout/hardware-wallet/hw-backup-dialog/hw-backup-dialog.component';
import { ConfirmationComponent } from './components/layout/confirmation/confirmation.component';
import { HwMessageComponent } from './components/layout/hardware-wallet/hw-message/hw-message.component';
import { HwPinDialogComponent } from './components/layout/hardware-wallet/hw-pin-dialog/hw-pin-dialog.component';
import { HwChangePinDialogComponent } from './components/layout/hardware-wallet/hw-change-pin-dialog/hw-change-pin-dialog.component';
import { HwPinHelpDialogComponent } from './components/layout/hardware-wallet/hw-pin-help-dialog/hw-pin-help-dialog.component';
import { HwRestoreSeedDialogComponent } from './components/layout/hardware-wallet/hw-restore-seed-dialog/hw-restore-seed-dialog.component';
import { Bip39WordListService } from './services/bip39-word-list.service';
import { HwDialogBaseComponent } from './components/layout/hardware-wallet/hw-dialog-base.component';
import { HwConfirmTxDialogComponent } from './components/layout/hardware-wallet/hw-confirm-tx-dialog/hw-confirm-tx-dialog.component';
import { HwConfirmAddressDialogComponent } from './components/layout/hardware-wallet/hw-confirm-address-dialog/hw-confirm-address-dialog.component';
import { HwWalletDaemonService } from './services/hw-wallet-daemon.service';
import { HwWalletPinService } from './services/hw-wallet-pin.service';
import { HwWalletSeedWordService } from './services/hw-wallet-seed-word.service';
import { LanguageService } from './services/language.service';
import { SelectLanguageComponent } from './components/layout/select-language/select-language.component';
import { ExchangeHistoryComponent } from './components/pages/exchange/exchange-history/exchange-history.component';
import { StorageService } from './services/storage.service';
import { CommonTextPipe } from './pipes/common-text.pipe';
import { AmountPipe } from './pipes/amount.pipe';
import { DecimalPipe } from '@angular/common';
import { HwRemovePinDialogComponent } from './components/layout/hardware-wallet/hw-remove-pin-dialog/hw-remove-pin-dialog.component';
import { HwUpdateFirmwareDialogComponent } from './components/layout/hardware-wallet/hw-update-firmware-dialog/hw-update-firmware-dialog.component';
import { HwUpdateAlertDialogComponent } from './components/layout/hardware-wallet/hw-update-alert-dialog/hw-update-alert-dialog.component';
import { ChangeNoteComponent } from './components/pages/send-skycoin/send-preview/transaction-info/change-note/change-note.component';
import { MsgBarComponent } from './components/layout/msg-bar/msg-bar.component';
import { MsgBarService } from './services/msg-bar.service';
import { SeedWordDialogComponent } from './components/layout/seed-word-dialog/seed-word-dialog.component';
import { MultipleDestinationsDialogComponent } from './components/layout/multiple-destinations-dialog/multiple-destinations-dialog.component';
import { FormSourceSelectionComponent } from './components/pages/send-skycoin/form-parts/form-source-selection/form-source-selection.component';
import { FormDestinationComponent } from './components/pages/send-skycoin/form-parts/form-destination/form-destination.component';
import { CopyRawTxComponent } from './components/pages/send-skycoin/offline-dialogs/implementations/copy-raw-tx.component';
import { SignRawTxComponent } from './components/pages/send-skycoin/offline-dialogs/implementations/sign-raw-tx.component';
import { BroadcastRawTxComponent } from './components/pages/send-skycoin/offline-dialogs/implementations/broadcast-raw-tx.component';
import { OfflineDialogsBaseComponent } from './components/pages/send-skycoin/offline-dialogs/offline-dialogs-base.component';
import { ArrowLinkComponent } from './components/layout/arrow-link/arrow-link.component';
import { AddressOptionsComponent } from './components/pages/wallets/wallet-detail/address-options/address-options.component';
import { QrCodeButtonComponent } from './components/layout/qr-code-button/qr-code-button.component';
import { WalletsAndAddressesService } from './services/wallet-operations/wallets-and-addresses.service';
import { SoftwareWalletService } from './services/wallet-operations/software-wallet.service';
import { HardwareWalletService } from './services/wallet-operations/hardware-wallet.service';
import { BalanceAndOutputsService } from './services/wallet-operations/balance-and-outputs.service';
import { SpendingService } from './services/wallet-operations/spending.service';
import { HistoryService } from './services/wallet-operations/history.service';
import { AppRoutingModule } from './app-routing.module';
import { AppTranslationModule } from './app-translation.module';
import { FormFieldErrorDirective } from './directives/form-field-error.directive';
import { EnterLinkComponent } from './components/pages/send-skycoin/enter-link/enter-link.component';
import { DestinationToolsComponent } from './components/pages/send-skycoin/form-parts/form-destination/destination-tools/destination-tools.component';
import { ForceSkywalletWipeComponent } from './components/pages/force-skywallet-wipe/force-skywallet-wipe.component';

<<<<<<< HEAD
=======

const ROUTES = [
  {
    path: '',
    redirectTo: 'wallets',
    pathMatch: 'full',
  },
  {
    path: 'wallets',
    component: WalletsComponent,
    canActivate: [WizardGuardService],
  },
  {
    path: 'send',
    component: SendSkycoinComponent,
    canActivate: [WizardGuardService],
  },
  {
    path: 'transactions',
    component: TransactionListComponent,
    canActivate: [WizardGuardService],
  },
  {
    path: 'buy',
    component: BuyComponent,
    canActivate: [WizardGuardService],
  },
  /*

  Route for the Swaplab integration. Should be removed if the integration is not restored.

  {
    path: 'exchange',
    component: ExchangeComponent,
    canActivate: [WizardGuardService],
  },
  */
  {
    path: 'settings',
    children: [
      {
        path: 'backup',
        component: BackupComponent,
      },
      {
        path: 'blockchain',
        component: BlockchainComponent,
      },
      {
        path: 'network',
        component: NetworkComponent,
      },
      {
        path: 'outputs',
        component: OutputsComponent,
      },
      {
        path: 'pending-transactions',
        component: PendingTransactionsComponent,
      },
    ],
    canActivate: [WizardGuardService],
  },
  {
    path: 'wizard',
    component: OnboardingComponent,
  },
  {
    path: 'reset/:id',
    component: ResetPasswordComponent,
  },
  {
    path: 'skywallet-wipe',
    component: ForceSkywalletWipeComponent,
  },
];

>>>>>>> 0a10e884
@NgModule({
  declarations: [
    AddDepositAddressComponent,
    AppComponent,
    BackupComponent,
    BlockchainComponent,
    BuyComponent,
    ButtonComponent,
    ChangeNameComponent,
    CreateWalletComponent,
    DateFromNowPipe,
    DateTimePipe,
    HeaderComponent,
    NetworkComponent,
    OutputsComponent,
    PendingTransactionsComponent,
    QrCodeComponent,
    SendSkycoinComponent,
    TellerStatusPipe,
    TopBarComponent,
    TransactionDetailComponent,
    TransactionListComponent,
    WalletsComponent,
    NavBarComponent,
    WalletDetailComponent,
    ModalComponent,
    OnboardingCreateWalletComponent,
    OnboardingEncryptWalletComponent,
    DoubleButtonComponent,
    PasswordDialogComponent,
    SeedModalComponent,
    OnboardingComponent,
    DontsavepasswordDirective,
    SendVerifyComponent,
    TransactionInfoComponent,
    SendCoinsFormComponent,
    LoadingContentComponent,
    NumberOfAddressesComponent,
    SelectAddressComponent,
    CreateWalletFormComponent,
    ResetPasswordComponent,
    ExchangeComponent,
    ExchangeCreateComponent,
    ExchangeStatusComponent,
    HwOptionsDialogComponent,
    HwWipeDialogComponent,
    HwAddedDialogComponent,
    HwGenerateSeedDialogComponent,
    HwBackupDialogComponent,
    ConfirmationComponent,
    HwMessageComponent,
    HwPinDialogComponent,
    HwChangePinDialogComponent,
    HwPinHelpDialogComponent,
    HwRestoreSeedDialogComponent,
    HwDialogBaseComponent,
    HwConfirmTxDialogComponent,
    HwConfirmAddressDialogComponent,
    SelectLanguageComponent,
    ExchangeHistoryComponent,
    CommonTextPipe,
    AmountPipe,
    HwRemovePinDialogComponent,
    HwUpdateFirmwareDialogComponent,
    HwUpdateAlertDialogComponent,
    ChangeNoteComponent,
    MsgBarComponent,
    SeedWordDialogComponent,
    MultipleDestinationsDialogComponent,
    FormSourceSelectionComponent,
    FormDestinationComponent,
    CopyRawTxComponent,
    SignRawTxComponent,
    BroadcastRawTxComponent,
    OfflineDialogsBaseComponent,
    ArrowLinkComponent,
    AddressOptionsComponent,
    QrCodeButtonComponent,
    FormFieldErrorDirective,
    EnterLinkComponent,
    DestinationToolsComponent,
    ForceSkywalletWipeComponent,
  ],
  imports: [
    AppTranslationModule,
    AppRoutingModule,
    BrowserModule,
    HttpClientModule,
    MatButtonModule,
    MatCardModule,
    MatDialogModule,
    MatExpansionModule,
    MatGridListModule,
    MatIconModule,
    MatInputModule,
    MatListModule,
    MatMenuModule,
    MatProgressBarModule,
    MatProgressSpinnerModule,
    MatSelectModule,
    MatTabsModule,
    MatToolbarModule,
    MatTooltipModule,
    MatCheckboxModule,
    MatSliderModule,
    MatAutocompleteModule,
    NoopAnimationsModule,
    ReactiveFormsModule,
  ],
  providers: [
    ApiService,
    AppService,
    BlockchainService,
    ExchangeService,
    NavBarSwitchService,
    NetworkService,
    PriceService,
    PurchaseService,
    WizardGuardService,
    HwWalletService,
    Bip39WordListService,
    HwWalletDaemonService,
    HwWalletPinService,
    HwWalletSeedWordService,
    LanguageService,
    StorageService,
    MsgBarService,
    DecimalPipe,
    WalletsAndAddressesService,
    SoftwareWalletService,
    HardwareWalletService,
    BalanceAndOutputsService,
    SpendingService,
    HistoryService,
    {
      provide: MAT_PROGRESS_SPINNER_DEFAULT_OPTIONS,
      useValue: {
          _forceAnimations: true,
      },
    },
  ],
  bootstrap: [AppComponent],
})
export class AppModule { }<|MERGE_RESOLUTION|>--- conflicted
+++ resolved
@@ -128,86 +128,6 @@
 import { DestinationToolsComponent } from './components/pages/send-skycoin/form-parts/form-destination/destination-tools/destination-tools.component';
 import { ForceSkywalletWipeComponent } from './components/pages/force-skywallet-wipe/force-skywallet-wipe.component';
 
-<<<<<<< HEAD
-=======
-
-const ROUTES = [
-  {
-    path: '',
-    redirectTo: 'wallets',
-    pathMatch: 'full',
-  },
-  {
-    path: 'wallets',
-    component: WalletsComponent,
-    canActivate: [WizardGuardService],
-  },
-  {
-    path: 'send',
-    component: SendSkycoinComponent,
-    canActivate: [WizardGuardService],
-  },
-  {
-    path: 'transactions',
-    component: TransactionListComponent,
-    canActivate: [WizardGuardService],
-  },
-  {
-    path: 'buy',
-    component: BuyComponent,
-    canActivate: [WizardGuardService],
-  },
-  /*
-
-  Route for the Swaplab integration. Should be removed if the integration is not restored.
-
-  {
-    path: 'exchange',
-    component: ExchangeComponent,
-    canActivate: [WizardGuardService],
-  },
-  */
-  {
-    path: 'settings',
-    children: [
-      {
-        path: 'backup',
-        component: BackupComponent,
-      },
-      {
-        path: 'blockchain',
-        component: BlockchainComponent,
-      },
-      {
-        path: 'network',
-        component: NetworkComponent,
-      },
-      {
-        path: 'outputs',
-        component: OutputsComponent,
-      },
-      {
-        path: 'pending-transactions',
-        component: PendingTransactionsComponent,
-      },
-    ],
-    canActivate: [WizardGuardService],
-  },
-  {
-    path: 'wizard',
-    component: OnboardingComponent,
-  },
-  {
-    path: 'reset/:id',
-    component: ResetPasswordComponent,
-  },
-  {
-    path: 'skywallet-wipe',
-    component: ForceSkywalletWipeComponent,
-  },
-];
-
->>>>>>> 0a10e884
 @NgModule({
   declarations: [
     AddDepositAddressComponent,
