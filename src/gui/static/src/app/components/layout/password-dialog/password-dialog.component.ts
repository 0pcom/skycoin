import { Component, Inject, OnDestroy, OnInit, ViewChild } from '@angular/core';
import { MAT_DIALOG_DATA } from '@angular/material/dialog';
<<<<<<< HEAD
import { MatDialogRef } from '@angular/material';
import { FormControl, FormGroup } from '@angular/forms';
=======
import { MatDialogRef, MatSnackBar, MatSnackBarConfig } from '@angular/material';
import { FormControl, FormGroup, Validators } from '@angular/forms';
>>>>>>> 76a82204
import { ButtonComponent } from '../button/button.component';
import { Observable } from 'rxjs/Observable';
import { parseResponseMessage } from '../../../utils/index';

@Component({
  selector: 'app-password-dialog',
  templateUrl: './password-dialog.component.html',
  styleUrls: ['./password-dialog.component.scss']
})
export class PasswordDialogComponent implements OnInit, OnDestroy {

  @ViewChild('button') button: ButtonComponent;
  form: FormGroup;
  passwordSubmit: Observable<any>;
  private passwordChanged;

  constructor(
    public dialogRef: MatDialogRef<PasswordDialogComponent>,
<<<<<<< HEAD
    @Inject(MAT_DIALOG_DATA) public data: any,
=======
    @Inject(MAT_DIALOG_DATA) private data: any,
    private snackbar: MatSnackBar,
>>>>>>> 76a82204
  ) {
    this.passwordSubmit = Observable.create(observer => {
      this.passwordChanged = password => {
        observer.next({
          password,
          close: this.close.bind(this),
          error: this.error.bind(this),
        });
      };
    });

    this.data = Object.assign({
      confirm: false,
      description: null,
      title: null,
    }, data || {});
  }

  ngOnInit() {
    this.form = new FormGroup({}, this.validateForm.bind(this));
    this.form.addControl('password', new FormControl(''));
    this.form.addControl('confirm_password', new FormControl(''));

    ['password', 'confirm_password'].forEach(control => {
      this.form.get(control).valueChanges.subscribe(() => {
        if (this.button.state === 2) {
          this.button.resetState();
        }
      });
    });

    if (this.data.confirm) {
      this.form.get('confirm_password').enable();
    } else {
      this.form.get('confirm_password').disable();
    }

    if (this.data.description) {
      this.dialogRef.updateSize('400px');
    }
  }

  ngOnDestroy() {
    this.form.get('password').setValue('');
    this.form.get('confirm_password').setValue('');
  }

  proceed() {
    this.button.setLoading();
    this.passwordChanged(this.form.get('password').value);
  }

  private validateForm() {
    if (this.form && this.form.get('password') && this.form.get('confirm_password')) {
      if (this.form.get('password').value.length === 0) {
        return { Required: true };
      }

      if (this.data.confirm && this.form.get('password').value !== this.form.get('confirm_password').value) {
        return { NotEqual: true };
      }
    }

    return null;
  }

  private close() {
    this.dialogRef.close();
  }

  private error(error: any) {
    if (typeof error === 'object') {
      switch (error.status) {
        case 400:
          error = parseResponseMessage(error['_body']);
          break;
        case 401:
          error = 'Incorrect password';
          break;
        case 403:
          error = 'API Disabled';
          break;
        case 404:
          error = 'Wallet does not exist';
          break;
        default:
          const config = new MatSnackBarConfig();
          config.duration = 5000;
          this.snackbar.open(parseResponseMessage(error['_body']), null, config);
      }
    }

    this.button.setError(error ? error : 'Incorrect password');
  }
}<|MERGE_RESOLUTION|>--- conflicted
+++ resolved
@@ -1,12 +1,7 @@
 import { Component, Inject, OnDestroy, OnInit, ViewChild } from '@angular/core';
 import { MAT_DIALOG_DATA } from '@angular/material/dialog';
-<<<<<<< HEAD
-import { MatDialogRef } from '@angular/material';
+import { MatDialogRef, MatSnackBar, MatSnackBarConfig } from '@angular/material';
 import { FormControl, FormGroup } from '@angular/forms';
-=======
-import { MatDialogRef, MatSnackBar, MatSnackBarConfig } from '@angular/material';
-import { FormControl, FormGroup, Validators } from '@angular/forms';
->>>>>>> 76a82204
 import { ButtonComponent } from '../button/button.component';
 import { Observable } from 'rxjs/Observable';
 import { parseResponseMessage } from '../../../utils/index';
@@ -25,12 +20,8 @@
 
   constructor(
     public dialogRef: MatDialogRef<PasswordDialogComponent>,
-<<<<<<< HEAD
     @Inject(MAT_DIALOG_DATA) public data: any,
-=======
-    @Inject(MAT_DIALOG_DATA) private data: any,
     private snackbar: MatSnackBar,
->>>>>>> 76a82204
   ) {
     this.passwordSubmit = Observable.create(observer => {
       this.passwordChanged = password => {
