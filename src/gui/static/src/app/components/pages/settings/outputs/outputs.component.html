<div class="sky-container sky-container-grey">
  <app-header title="Outputs"></app-header>

<<<<<<< HEAD
  <mat-card class="-table">
    <div class="row -table-header">
      <div class="col-md-4">Address</div>
      <div class="col-md-4">Coins</div>
      <div class="col-md-4">Coin hours</div>
    </div>
    <ng-container *ngIf="outputs && outputs.length">
      <div class="row -table-row" *ngFor="let output of outputs">
        <div class="col-md-4"><span>{{ output.address }}</span></div>
        <div class="col-md-4"><span>{{ output.coins }}</span></div>
        <div class="col-md-4"><span>{{ output.hours }}</span></div>
      </div>
    </ng-container>
    <div class="row -table-row" *ngIf="outputs && !outputs.length">
      <div class="col-lg-12">No outputs</div>
    </div>
  </mat-card>
=======
  <div class="-wallet" *ngFor="let wallet of wallets">
    <h3>{{ wallet.label }}</h3>

    <mat-card class="-address" *ngFor="let address of wallet.addresses">
      <h4>{{ address.address }}</h4>

      <div class="-output" *ngFor="let output of address.outputs">
        <div class="-hash">{{ output.hash }}</div>
        <div class="-balance">
          <div class="-item"><span>Coins:</span> {{ output.coins }}</div>
          <div class="-item"><span>Hours:</span> {{ output.calculated_hours }}</div>
        </div>
      </div>
    </mat-card>
  </div>
>>>>>>> 57d9a96f
</div>


<|MERGE_RESOLUTION|>--- conflicted
+++ resolved
@@ -1,25 +1,6 @@
 <div class="sky-container sky-container-grey">
   <app-header title="Outputs"></app-header>
 
-<<<<<<< HEAD
-  <mat-card class="-table">
-    <div class="row -table-header">
-      <div class="col-md-4">Address</div>
-      <div class="col-md-4">Coins</div>
-      <div class="col-md-4">Coin hours</div>
-    </div>
-    <ng-container *ngIf="outputs && outputs.length">
-      <div class="row -table-row" *ngFor="let output of outputs">
-        <div class="col-md-4"><span>{{ output.address }}</span></div>
-        <div class="col-md-4"><span>{{ output.coins }}</span></div>
-        <div class="col-md-4"><span>{{ output.hours }}</span></div>
-      </div>
-    </ng-container>
-    <div class="row -table-row" *ngIf="outputs && !outputs.length">
-      <div class="col-lg-12">No outputs</div>
-    </div>
-  </mat-card>
-=======
   <div class="-wallet" *ngFor="let wallet of wallets">
     <h3>{{ wallet.label }}</h3>
 
@@ -35,7 +16,4 @@
       </div>
     </mat-card>
   </div>
->>>>>>> 57d9a96f
-</div>
-
-
+</div>