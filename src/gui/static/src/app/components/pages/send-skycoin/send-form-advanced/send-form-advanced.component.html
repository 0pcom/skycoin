--- conflicted
+++ resolved
@@ -116,11 +116,7 @@
         </div>
         <div class="col-md-3">
           <div class="-input-addon">
-<<<<<<< HEAD
             <input formControlName="coins" [attr.disabled]="busy ? 'true' : null">
-            <span>{{ 'common.coin-id' | translate }}</span>
-=======
-            <input formControlName="coins">
             <span>{{ (selectedCurrency === doubleButtonActive.LeftButton ? 'common.coin-id' : 'common.usd') | translate }}</span>
           </div>
           <div class="coins-value-label" *ngIf="price">
@@ -131,7 +127,6 @@
             <span *ngIf="values[i] >= 0 && selectedCurrency === doubleButtonActive.RightButton">
               &#x007e; {{ values[i] | number:('1.0-' + blockchainService.currentMaxDecimals) }} {{ 'common.coin-id' | translate }}
             </span>
->>>>>>> e972e041
           </div>
         </div>
         <div class="col-lg-3 col-md-4">
