--- conflicted
+++ resolved
@@ -91,10 +91,6 @@
     <div class="row" *ngIf="destControls.length > 1">
       <div class="col-lg-5 col-md-4"></div>
       <div class="col-md-3">
-<<<<<<< HEAD
-        <div class="coins-value-label">
-          <span>{{ 'send.total-to-send' | translate }}</span> {{ totalCoins | amount }}
-=======
         <div
           class="coins-value-label"
           [ngClass]="{'error-coins-value': insufficientCoins}"
@@ -102,15 +98,10 @@
           matTooltipClass="error-tooltip"
         >
           <span>{{ 'send.total-to-send' | translate }}</span> {{ totalCoins.toString() | amount }}
->>>>>>> 07802c82
           <ng-container *ngIf="price">/ {{ totalFiat.toString() | number:'1.0-2' }} {{ 'common.usd' | translate }}</ng-container>
         </div>
       </div>
       <div class="col-lg-3 col-md-4" *ngIf="showHourFields">
-<<<<<<< HEAD
-        <div class="coins-value-label">
-          <span>{{ 'send.total-to-send' | translate }}</span> {{ totalHours | amount:false }}
-=======
         <div
           class="coins-value-label"
           [ngClass]="{'error-coins-value': insufficientHours}"
@@ -118,7 +109,6 @@
           matTooltipClass="error-tooltip"
         >
           <span>{{ 'send.total-to-send' | translate }}</span> {{ totalHours.toString() | amount:false }}
->>>>>>> 07802c82
         </div>
       </div>
     </div>
