import { Component, EventEmitter, Input, OnDestroy, OnInit, Output, ViewChild } from '@angular/core';
import { WalletService } from '../../../../services/wallet.service';
import { FormArray, FormBuilder, FormGroup, Validators } from '@angular/forms';
import { MatDialog, MatSnackBar, MatDialogConfig } from '@angular/material';
import { PasswordDialogComponent } from '../../../layout/password-dialog/password-dialog.component';
import { ButtonComponent } from '../../../layout/button/button.component';
import { showSnackbarError } from '../../../../utils/errors';
import { Subscription, ISubscription } from 'rxjs/Subscription';
import { NavBarService } from '../../../../services/nav-bar.service';
import { SelectAddressComponent } from './select-address/select-address';
import { BigNumber } from 'bignumber.js';
import { Output as UnspentOutput, Wallet, Address, ConfirmationData } from '../../../../app.datatypes';
import { Observable } from 'rxjs/Observable';
import 'rxjs/add/operator/retryWhen';
import 'rxjs/add/operator/concat';
import { BlockchainService } from '../../../../services/blockchain.service';
import { showConfirmationModal } from '../../../../utils';
import { AppService } from '../../../../services/app.service';
import { DoubleButtonActive } from '../../../layout/double-button/double-button.component';
import { PriceService } from '../../../../services/price.service';
import { SendFormComponent } from '../send-form/send-form.component';

@Component({
  selector: 'app-send-form-advanced',
  templateUrl: './send-form-advanced.component.html',
  styleUrls: ['./send-form-advanced.component.scss'],
})
export class SendFormAdvancedComponent implements OnInit, OnDestroy {
  @ViewChild('previewButton') previewButton: ButtonComponent;
  @ViewChild('sendButton') sendButton: ButtonComponent;
  @Input() formData: any;
  @Output() onFormSubmitted = new EventEmitter<any>();

  form: FormGroup;
  wallet: Wallet;
  addresses = [];
  allUnspentOutputs: UnspentOutput[] = [];
  unspentOutputs: UnspentOutput[] = [];
  loadingUnspentOutputs = false;
  availableCoins = new BigNumber(0);
  availableHours = new BigNumber(0);
  minimumFee = new BigNumber(0);
  autoHours = true;
  autoOptions = false;
  autoShareValue = '0.5';
  previewTx: boolean;
  doubleButtonActive = DoubleButtonActive;
  selectedCurrency = DoubleButtonActive.LeftButton;
  values: number[];
  price: number;

  private subscriptions: Subscription;
  private getOutputsSubscriptions: ISubscription;
<<<<<<< HEAD
  private destinationSubscriptions: ISubscription[] = [];
=======
  private syncCheckSubscription: ISubscription;
>>>>>>> cde5a79c

  constructor(
    public blockchainService: BlockchainService,
    public walletService: WalletService,
    private appService: AppService,
    private formBuilder: FormBuilder,
    private dialog: MatDialog,
    private snackbar: MatSnackBar,
    private navbarService: NavBarService,
    private priceService: PriceService,
  ) { }

  ngOnInit() {
    this.navbarService.showSwitch('send.simple', 'send.advanced');

    this.form = this.formBuilder.group({
      wallet: ['', Validators.required],
      addresses: [null],
      outputs: [null],
      changeAddress: [''],
      destinations: this.formBuilder.array(
        [this.createDestinationFormGroup()],
        this.validateDestinations.bind(this),
      ),
    });

    this.subscriptions = this.form.get('wallet').valueChanges.subscribe(wallet => {
      this.wallet = wallet;

      this.closeGetOutputsSubscriptions();
      this.allUnspentOutputs = [];
      this.unspentOutputs = [];
      this.loadingUnspentOutputs = true;

      this.getOutputsSubscriptions = this.walletService.getWalletUnspentOutputs(wallet)
        .retryWhen(errors => errors.delay(1000).take(10).concat(Observable.throw('')))
        .subscribe(
          result => {
            this.loadingUnspentOutputs = false;
            this.allUnspentOutputs = result;
            this.unspentOutputs = this.filterUnspentOutputs();
          },
          () => this.loadingUnspentOutputs = false,
        );

      this.addresses = wallet.addresses.filter(addr => addr.coins > 0);
      this.form.get('addresses').setValue(null);
      this.form.get('outputs').setValue(null);

      this.updateAvailableBalance();
      this.form.get('destinations').updateValueAndValidity();
    });

    this.subscriptions.add(this.form.get('addresses').valueChanges.subscribe(() => {
      this.form.get('outputs').setValue(null);
      this.unspentOutputs = this.filterUnspentOutputs();

      this.updateAvailableBalance();
      this.form.get('destinations').updateValueAndValidity();
    }));

    this.subscriptions.add(this.form.get('outputs').valueChanges.subscribe(() => {
      this.updateAvailableBalance();
      this.form.get('destinations').updateValueAndValidity();
    }));

    this.subscriptions = this.priceService.price.subscribe(price => {
      this.price = price;
      this.updateValues();
    });

    if (this.formData) {
      this.fillForm();
    }
  }

  ngOnDestroy() {
    this.closeGetOutputsSubscriptions();
    this.closeSyncCheckSubscription();
    this.subscriptions.unsubscribe();
    this.navbarService.hideSwitch();
    this.snackbar.dismiss();
    this.destinationSubscriptions.forEach(s => s.unsubscribe());
  }

  preview() {
    this.previewTx = true;
    this.checkBeforeSending();
  }

  send() {
    this.previewTx = false;
    this.checkBeforeSending();
  }

  changeActiveCurrency(value) {
    this.selectedCurrency = value;
    this.updateValues();
    (this.form.get('destinations') as FormArray).updateValueAndValidity();
  }

  private updateValues() {
    if (!this.price) {
      this.values = null;

      return;
    }

    this.values = [];

    this.destControls.forEach((dest, i) => {
      const value = dest.get('coins').value !== undefined ? dest.get('coins').value.replace(' ', '=') : '';

      if (isNaN(value) || value.trim() === '' || parseFloat(value) <= 0 || value * 1 === 0) {
        this.values[i] = -1;

        return;
      }

      const parts = value.split('.');
      if (this.selectedCurrency === DoubleButtonActive.LeftButton) {
        if (parts.length === 2 && parts[1].length > this.blockchainService.currentMaxDecimals) {
          this.values[i] = -1;

          return;
        }
      } else {
        if (parts.length === 2 && parts[1].length > SendFormComponent.MaxUsdDecimal) {
          this.values[i] = -1;

          return;
        }
      }

      if (this.selectedCurrency === DoubleButtonActive.LeftButton) {
        this.values[i] = new BigNumber(value).multipliedBy(this.price).decimalPlaces(2).toNumber();
      } else {
        this.values[i] = new BigNumber(value).dividedBy(this.price).decimalPlaces(this.blockchainService.currentMaxDecimals).toNumber();
      }
    });
  }

  private checkBeforeSending() {
    this.closeSyncCheckSubscription();
    this.syncCheckSubscription = this.blockchainService.synchronized.first().subscribe(synchronized => {
      if (synchronized) {
        this.unlockAndSend();
      } else {
        this.showSynchronizingWarning();
      }
    });
  }

  private showSynchronizingWarning() {
    const confirmationData: ConfirmationData = {
      text: 'send.synchronizing-warning',
      headerText: 'confirmation.header-text',
      confirmButtonText: 'confirmation.confirm-button',
      cancelButtonText: 'confirmation.cancel-button',
    };

    showConfirmationModal(this.dialog, confirmationData).afterClosed().subscribe(confirmationResult => {
      if (confirmationResult) {
        this.unlockAndSend();
      }
    });
  }

  unlockAndSend() {
    if (!this.form.valid || this.previewButton.isLoading() || this.sendButton.isLoading()) {
      return;
    }

    this.snackbar.dismiss();
    this.previewButton.resetState();
    this.sendButton.resetState();

    if (this.form.get('wallet').value.encrypted) {
      const config = new MatDialogConfig();
      config.data = {
        wallet: this.form.get('wallet').value,
      };

      this.dialog.open(PasswordDialogComponent, config).componentInstance.passwordSubmit
        .subscribe(passwordDialog => {
          this.createTransaction(passwordDialog);
        });
    } else {
      this.createTransaction();
    }
  }

  addDestination() {
    const destinations = this.form.get('destinations') as FormArray;
    destinations.push(this.createDestinationFormGroup());
    this.updateValues();
  }

  removeDestination(index) {
    const destinations = this.form.get('destinations') as FormArray;
    destinations.removeAt(index);

    this.destinationSubscriptions[index].unsubscribe();
    this.destinationSubscriptions.splice(index, 1);
    this.updateValues();
  }

  setShareValue(event) {
    this.autoShareValue = parseFloat(event.value).toFixed(2);
  }

  selectChangeAddress(event) {
    const config = new MatDialogConfig();
    config.width = '566px';
    config.autoFocus = false;
    this.dialog.open(SelectAddressComponent, config).afterClosed().subscribe(response => {
      if (response) {
        this.form.get('changeAddress').setValue(response);
      }
    });
  }

  toggleOptions(event) {
    event.stopPropagation();
    event.preventDefault();

    this.autoOptions = !this.autoOptions;
  }

  setAutoHours(event) {
    this.autoHours = event.checked;
    this.form.get('destinations').updateValueAndValidity();

    if (!this.autoHours) {
      this.autoOptions = false;
    }
  }

  private fillForm() {
    this.addresses = this.formData.form.wallet.addresses;

    ['wallet', 'addresses', 'changeAddress'].forEach(name => {
      this.form.get(name).setValue(this.formData.form[name]);
    });

    for (let i = 0; i < this.formData.form.destinations.length - 1; i++) {
      this.addDestination();
    }

    this.destControls.forEach((destControl, i) => {
      ['address', 'hours'].forEach(name => {
        destControl.get(name).setValue(this.formData.form.destinations[i][name]);
      });
      destControl.get('coins').setValue(this.formData.form.destinations[i].originalAmount);
    });

    if (this.formData.form.hoursSelection.type === 'auto') {
      this.autoShareValue = this.formData.form.hoursSelection.share_factor;
      this.autoHours = true;
    } else {
      this.autoHours = false;
    }

    this.autoOptions = this.formData.form.autoOptions;

    if (this.formData.form.allUnspentOutputs) {
      this.closeGetOutputsSubscriptions();

      this.allUnspentOutputs = this.formData.form.allUnspentOutputs;
      this.unspentOutputs = this.filterUnspentOutputs();

      this.form.get('outputs').setValue(this.formData.form.outputs);
    }

    this.selectedCurrency = this.formData.form.currency;
  }

  addressCompare(a, b) {
    return a && b && a.address === b.address;
  }

  outputCompare(a, b) {
    return a && b && a.hash === b.hash;
  }

  get destControls() {
    return (this.form.get('destinations') as FormArray).controls;
  }

  private validateDestinations() {
    if (!this.form) {
      return { Required: true };
    }

    const invalidInput = this.destControls.find(control => {
      const checkControls = ['coins'];

      if (!this.autoHours) {
        checkControls.push('hours');
      }

      return checkControls.map(name => {
        const value = control.get(name).value !== undefined
          ? control.get(name).value.replace(' ', '=')
          : '';

        if (isNaN(value) || value.trim() === '') {
          return true;
        }

        if (parseFloat(value) <= 0) {
          return true;
        }

        if (name === 'coins') {
          const parts = value.split('.');

          if (this.selectedCurrency === DoubleButtonActive.LeftButton) {
            if (parts.length === 2 && parts[1].length > this.blockchainService.currentMaxDecimals) {
              return true;
            }
          } else {
            if (parts.length === 2 && parts[1].length > SendFormComponent.MaxUsdDecimal) {
              return true;
            }
          }
        } else if (name === 'hours') {
          if (value < 1 || parseInt(value, 10) !== parseFloat(value)) {
            return true;
          }
        }

        return false;
      }).find(e => e === true);
    });

    if (invalidInput) {
      return { Invalid: true };
    }

    this.updateAvailableBalance();

    let destinationsCoins = new BigNumber(0);
    if (this.selectedCurrency === DoubleButtonActive.LeftButton) {
      this.destControls.map(control => destinationsCoins = destinationsCoins.plus(control.value.coins));
    } else {
      this.updateValues();
      this.values.map(value => destinationsCoins = destinationsCoins.plus(value));
    }
    let destinationsHours = new BigNumber(0);
    if (!this.autoHours) {
      this.destControls.map(control => destinationsHours = destinationsHours.plus(control.value.hours));
    }

    if (destinationsCoins.isGreaterThan(this.availableCoins) || destinationsHours.isGreaterThan(this.availableHours)) {
      return { Invalid: true };
    }

    return null;
  }

  private createDestinationFormGroup() {
    const group = this.formBuilder.group({
      address: '',
      coins: '',
      hours: '',
    });

    this.destinationSubscriptions.push(group.get('coins').valueChanges.subscribe(value => {
      this.updateValues();
    }));

    return group;
  }

  private createTransaction(passwordDialog?: any) {
    if (passwordDialog) {
      passwordDialog.close();
    }

    if (this.previewTx) {
      this.previewButton.setLoading();
      this.sendButton.setDisabled();
    } else {
      this.sendButton.setLoading();
      this.previewButton.setDisabled();
    }

    const selectedAddresses = this.form.get('addresses').value && (this.form.get('addresses').value as Address[]).length > 0 ?
      this.form.get('addresses').value.map(addr => addr.address) : null;

    const selectedOutputs = this.form.get('outputs').value && (this.form.get('outputs').value as UnspentOutput[]).length > 0 ?
      this.form.get('outputs').value.map(addr => addr.hash) : null;

    this.walletService.createTransaction(
      this.form.get('wallet').value,
      selectedAddresses,
      selectedOutputs,
      this.destinations,
      this.hoursSelection,
      this.form.get('changeAddress').value ? this.form.get('changeAddress').value : null,
      passwordDialog ? passwordDialog.password : null,
    )
      .toPromise()
      .then(transaction => {
        if (!this.previewTx) {
          return this.walletService.injectTransaction(transaction.encoded).toPromise();
        }

        let amount = new BigNumber('0');
        this.destinations.map(destination => amount = amount.plus(destination.coins));

        this.onFormSubmitted.emit({
          form: {
            wallet: this.form.get('wallet').value,
            addresses: this.form.get('addresses').value,
            changeAddress: this.form.get('changeAddress').value,
            destinations: this.destinations,
            hoursSelection: this.hoursSelection,
            autoOptions: this.autoOptions,
            allUnspentOutputs: this.loadingUnspentOutputs ? null : this.allUnspentOutputs,
            outputs: this.form.get('outputs').value,
            currency: this.selectedCurrency,
          },
          amount: amount,
          to: this.destinations.map(d => d.address),
          transaction,
        });
      })
      .then(() => {
        this.sendButton.setSuccess();
        this.resetForm();

        setTimeout(() => {
          this.sendButton.resetState();
        }, 3000);
      })
      .catch(error => {
        showSnackbarError(this.snackbar, error);

        this.previewButton.resetState().setEnabled();
        this.sendButton.resetState().setEnabled();
      });
  }

  private resetForm() {
    this.form.get('wallet').setValue('', { emitEvent: false });
    this.form.get('addresses').setValue(null);
    this.form.get('outputs').setValue(null);
    this.form.get('changeAddress').setValue('');

    while (this.destControls.length > 0) {
      (this.form.get('destinations') as FormArray).removeAt(0);
    }

    this.addDestination();

    this.autoHours = true;
    this.autoOptions = false;
    this.autoShareValue = '0.5';
  }

  private get destinations() {
    return this.destControls.map((destControl, i) => {
      const destination = {
        address: destControl.get('address').value,
        coins: this.selectedCurrency === DoubleButtonActive.LeftButton ? destControl.get('coins').value : this.values[i].toString(),
        originalAmount: destControl.get('coins').value,
      };

      if (!this.autoHours) {
        destination['hours'] = destControl.get('hours').value;
      }

      return destination;
    });
  }

  private get hoursSelection() {
    let hoursSelection = {
      type: 'manual',
    };

    if (this.autoHours) {
      hoursSelection = <any> {
        type: 'auto',
        mode: 'share',
        share_factor: this.autoShareValue,
      };
    }

    return hoursSelection;
  }

  private updateAvailableBalance() {
    if (this.form.get('wallet').value) {
      this.availableCoins = new BigNumber(0);
      this.availableHours = new BigNumber(0);

      const outputs: UnspentOutput[] = this.form.get('outputs').value;
      const addresses: Address[] = this.form.get('addresses').value;

      if (outputs && outputs.length > 0) {
        outputs.map(control => {
          this.availableCoins = this.availableCoins.plus(control.coins);
          this.availableHours = this.availableHours.plus(control.calculated_hours);
        });
      } else if (addresses && addresses.length > 0) {
        addresses.map(control => {
          this.availableCoins = this.availableCoins.plus(control.coins);
          this.availableHours = this.availableHours.plus(control.hours);
        });
      } else {
        const wallet: Wallet = this.form.get('wallet').value;
        this.availableCoins = wallet.coins;
        this.availableHours = wallet.hours;
      }

      const unburnedHoursRatio = new BigNumber(1).minus(new BigNumber(1).dividedBy(this.appService.burnRate));
      const sendableHours = this.availableHours.multipliedBy(unburnedHoursRatio).decimalPlaces(0, BigNumber.ROUND_FLOOR);
      this.minimumFee = this.availableHours.minus(sendableHours);
      this.availableHours = sendableHours;
    }
  }

  private filterUnspentOutputs(): UnspentOutput[] {
    if (this.allUnspentOutputs.length === 0) {
      return [];
    } else if (!this.form.get('addresses').value || (this.form.get('addresses').value as Address[]).length === 0) {
      return this.allUnspentOutputs;
    } else {
      return this.allUnspentOutputs.filter(out => (this.form.get('addresses').value as Address[]).some(addr => addr.address === out.address));
    }
  }

  private closeGetOutputsSubscriptions() {
    this.loadingUnspentOutputs = false;

    if (this.getOutputsSubscriptions) {
      this.getOutputsSubscriptions.unsubscribe();
    }
  }

  private closeSyncCheckSubscription() {
    if (this.syncCheckSubscription) {
      this.syncCheckSubscription.unsubscribe();
    }
  }
}<|MERGE_RESOLUTION|>--- conflicted
+++ resolved
@@ -51,11 +51,8 @@
 
   private subscriptions: Subscription;
   private getOutputsSubscriptions: ISubscription;
-<<<<<<< HEAD
   private destinationSubscriptions: ISubscription[] = [];
-=======
   private syncCheckSubscription: ISubscription;
->>>>>>> cde5a79c
 
   constructor(
     public blockchainService: BlockchainService,
