--- conflicted
+++ resolved
@@ -102,11 +102,7 @@
         <div class="-img"></div>
         <div class="-item">
           <div class="-key">{{ 'exchange.you-get' | translate }}</div>
-<<<<<<< HEAD
-          <div class="-value">{{ order.toAmount | number:('1.0-' + blockchainService.currentMaxDecimals) }} {{ toCoin }}</div>
-=======
-          <div class="-value">{{ order.toAmount | amount:true:'first' }}</div>
->>>>>>> 8e899bab
+          <div class="-value">{{ order.toAmount | amount:true:'first' }} {{ toCoin }}</div>
         </div>
       </div>
 
