--- conflicted
+++ resolved
@@ -1,37 +1,16 @@
-<<<<<<< HEAD
-import { throwError as observableThrowError, SubscriptionLike, of } from 'rxjs';
+import { throwError as observableThrowError, SubscriptionLike, concat, of } from 'rxjs';
 import { Component, EventEmitter, OnDestroy, OnInit, Output, ViewChild } from '@angular/core';
 import * as moment from 'moment';
-import { FormBuilder, FormGroup, Validators } from '@angular/forms';
-=======
-import { throwError as observableThrowError, SubscriptionLike, concat, of } from 'rxjs';
-import {
-  Component,
-  EventEmitter,
-  OnDestroy,
-  OnInit,
-  Output,
-  ViewChild,
-} from '@angular/core';
-import * as moment from 'moment';
-import { ButtonComponent } from '../../../layout/button/button.component';
 import { FormBuilder, FormGroup } from '@angular/forms';
-import { ExchangeService } from '../../../../services/exchange.service';
-import { ExchangeOrder, TradingPair, StoredExchangeOrder } from '../../../../app.datatypes';
->>>>>>> 07802c82
 import { MatDialog } from '@angular/material/dialog';
 import { TranslateService } from '@ngx-translate/core';
-import { retryWhen, delay, take, concat, mergeMap } from 'rxjs/operators';
+import { retryWhen, delay, take, mergeMap } from 'rxjs/operators';
 
 import { ButtonComponent } from '../../../layout/button/button.component';
 import { ExchangeService, StoredExchangeOrder, TradingPair, ExchangeOrder } from '../../../../services/exchange.service';
 import { SelectAddressComponent } from '../../../layout/select-address/select-address.component';
 import { AppService } from '../../../../services/app.service';
 import { MsgBarService } from '../../../../services/msg-bar.service';
-<<<<<<< HEAD
-=======
-import { retryWhen, delay, take, mergeMap } from 'rxjs/operators';
->>>>>>> 07802c82
 import { WalletsAndAddressesService } from '../../../../services/wallet-operations/wallets-and-addresses.service';
 
 /**
@@ -50,12 +29,8 @@
   // Coin the user will receive.
   readonly toCoin = 'SKY';
 
-<<<<<<< HEAD
-  @ViewChild('exchangeButton', { static: false }) exchangeButton: ButtonComponent;
+  @ViewChild('exchangeButton') exchangeButton: ButtonComponent;
   // Event emited when the order has been created.
-=======
-  @ViewChild('exchangeButton') exchangeButton: ButtonComponent;
->>>>>>> 07802c82
   @Output() submitted = new EventEmitter<StoredExchangeOrder>();
 
   form: FormGroup;
@@ -66,9 +41,6 @@
   // If true, the form is shown deactivated.
   busy = false;
 
-<<<<<<< HEAD
-  // If the user has acepted the agreement.
-=======
   // Vars with the validation error messages.
   coinErrorMsg = '';
   amountErrorMsg = '';
@@ -76,7 +48,7 @@
   amountTooLow = false;
   amountTooHight = false;
 
->>>>>>> 07802c82
+  // If the user has acepted the agreement.
   private agreement = false;
 
   private subscriptionsGroup: SubscriptionLike[] = [];
@@ -125,11 +97,7 @@
     this.removeExchangeSubscription();
     this.removePriceUpdateSubscription();
     this.msgBarService.hide();
-<<<<<<< HEAD
     this.submitted.complete();
-=======
-    this.removePriceUpdateSubscription();
->>>>>>> 07802c82
   }
 
   // Called when the user presses the checkbox for acepting the agreement.
@@ -281,12 +249,6 @@
     }
   }
 
-<<<<<<< HEAD
-  // Validates the form.
-  private validate(group: FormGroup) {
-    if (!group || !this.activeTradingPair) {
-      return { invalid: true };
-=======
   /**
    * Validates the form and updates the vars with the validation errors.
    */
@@ -299,19 +261,13 @@
 
     if (!this.activeTradingPair) {
       return null;
->>>>>>> 07802c82
     }
 
     let valid = true;
 
     const fromAmount = this.form.get('fromAmount').value;
 
-<<<<<<< HEAD
-    // The value is included in the error to show it on the UI.
-    if (fromAmount < this.activeTradingPair.min || fromAmount === '') {
-      return { min: this.activeTradingPair.min };
-=======
-    // The must be a from amount.
+    // There must be a from amount.
     if (!fromAmount || isNaN(fromAmount)) {
       valid = false;
       if (this.form.get('fromAmount').touched) {
@@ -327,7 +283,6 @@
           this.amountErrorMsg = 'exchange.invalid-value-error-info';
         }
       }
->>>>>>> 07802c82
     }
 
     // If there is a from amount, it must be inside the limits.
