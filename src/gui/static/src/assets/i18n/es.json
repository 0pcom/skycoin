--- conflicted
+++ resolved
@@ -270,16 +270,12 @@
     "one-invalid-address-error": "Una de las direcciones de destino no es válida.",
     "various-invalid-addresses-error": "Algunas direcciones de destino no son válidas.",
     "all-addresses-invalid-error": "Las direcciones de destino no son válidas.",
-<<<<<<< HEAD
-    "sending-all-hours-with-coins-waning": "Al enviar todas las monedas, todas las horas de la billetera seleccionada serán enviadas o quemadas. Si desea retener horas, no debe enviar todas las monedas. ¿Seguro que desea continuar?",
-    "advanced-sending-all-hours-with-coins-waning": "Al enviar todas las monedas, todas las horas de la(s) fuente(s) seleccionada(s) serán enviadas o quemadas. Si desea retener horas, no debe enviar todas las monedas. ¿Seguro que desea continuar?",
-=======
     "invalid-addresses-error": "Por favor asegúrese de que la dirección sea válida.",
     "address-error-info": "Por favor introduzca una dirección válida.",
     "invalid-value-error-info": "Valor inválido.",
     "insufficient-funds-error-info": "El valor ingresado es mayor que el saldo disponible.",
-    "sending-all-hours-with-coins-waning": "Al enviar todas las monedas, todas las horas de la billetera serán enviadas o quemadas. Si desea retener horas, no debe enviar todas las monedas. ¿Seguro que desea continuar?",
->>>>>>> c4a140d0
+    "sending-all-hours-with-coins-waning": "Al enviar todas las monedas, todas las horas de la billetera seleccionada serán enviadas o quemadas. Si desea retener horas, no debe enviar todas las monedas. ¿Seguro que desea continuar?",
+    "advanced-sending-all-hours-with-coins-waning": "Al enviar todas las monedas, todas las horas de la(s) fuente(s) seleccionada(s) serán enviadas o quemadas. Si desea retener horas, no debe enviar todas las monedas. ¿Seguro que desea continuar?",
     "sending-all-hours-waning": "Usted seleccionó enviar todas las horas. ¿Seguro que desea continuar?",
     "high-hours-share-waning": "Su selección puede resultar en el envío de todas las horas de la billetera seleccionada. ¿Seguro que desea continuar?",
     "advanced-high-hours-share-waning": "Su selección puede resultar en el envío de todas las horas de la(s) fuente(s) seleccionada(s). ¿Seguro que desea continuar?",
