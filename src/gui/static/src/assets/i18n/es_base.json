--- conflicted
+++ resolved
@@ -228,10 +228,7 @@
     "invaid-amounts-warning": "Invalid values were detected during conversion. Please check the amount that will be sent.",
     "multiple-problems-warning": "Some values were not converted because they were invalid or could have been converted with precision errors. Please check the amount that will be sent.",
     "addresses-label": "Addresses",
-<<<<<<< HEAD
-=======
     "addresses-error-info": "You must enter at least one valid address.",
->>>>>>> 07802c82
     "no-wallet-selected-error": "There are no coins to send.",
     "no-coins-left-error": "There are no coins left to send.",
     "addresses-help": "Limit the addresses from where the coins and hours could be sent.",
@@ -695,11 +692,7 @@
     "label-status": "Status",
     "exchanging": "Exchanging {{from}} for {{to}}",
     "destination-select-from-list-link": "Select",
-<<<<<<< HEAD
-    "unavailable": "The exchange service is not available in portable version",
-=======
     "unavailable": "The exchange service is not available in the portable version",
->>>>>>> 07802c82
     "offline": "Exchange is temporarily offline",
     "problem-connecting": "Unable to connect with the service. Please check your Internet connection and try again later",
     "invalid-address-error": "Invalid address.",
