--- conflicted
+++ resolved
@@ -266,7 +266,6 @@
     "saving-note-error": "The transaction was successfully sent, but it was not possible to save the note.",
     "sent": "Transaction successfully sent.",
     "total-to-send": "Total:",
-<<<<<<< HEAD
     "invalid-address-error": "The destination address is not valid.",
     "one-invalid-address-error": "One of the destination addresses is not valid.",
     "various-invalid-addresses-error": "Some destination addresses are not valid.",
@@ -275,11 +274,9 @@
     "address-error-info": "Please enter a valid address.",
     "invalid-value-error-info": "Invalid value.",
     "insufficient-funds-error-info": "The entered value is greater than the available balance.",
-=======
     "sending-all-hours-with-coins-waning": "By sending all the available coins, all the hours in the wallet will be sent or burn. If you want to retain hours, you must not send all the coins. Are you sure you want to continue?",
     "sending-all-hours-waning": "You selected to send all the hours. Are you sure you want to continue?",
     "high-hours-share-waning": "Your selection may result in sending all the hours in the wallet. Are you sure you want to continue?",
->>>>>>> 14e83e8c
 
     "bulk-send": {
       "title": "Bulk Send",
