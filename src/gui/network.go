--- conflicted
+++ resolved
@@ -15,9 +15,6 @@
 			return
 		}
 
-<<<<<<< HEAD
-		if addr := r.FormValue("addr"); addr == "" {
-=======
 		addr := r.FormValue("addr")
 		if addr == "" {
 			wh.Error400(w, "addr is required")
@@ -26,7 +23,6 @@
 
 		c := gateway.GetConnection(addr)
 		if c == nil {
->>>>>>> d499a9c2
 			wh.Error404(w)
 			return
 		}
@@ -53,14 +49,10 @@
 			return
 		}
 
-<<<<<<< HEAD
-		wh.SendOr404(w, gateway.GetDefaultConnections())
-=======
 		conns := gateway.GetDefaultConnections()
 		sort.Strings(conns)
 
 		wh.SendJSONOr500(logger, w, conns)
->>>>>>> d499a9c2
 	}
 }
 
@@ -71,14 +63,10 @@
 			return
 		}
 
-<<<<<<< HEAD
-		wh.SendOr404(w, gateway.GetTrustConnections())
-=======
 		conns := gateway.GetTrustConnections()
 		sort.Strings(conns)
 
 		wh.SendJSONOr500(logger, w, conns)
->>>>>>> d499a9c2
 	}
 }
 
@@ -89,13 +77,9 @@
 			return
 		}
 
-<<<<<<< HEAD
-		wh.SendOr404(w, gateway.GetExchgConnection())
-=======
 		conns := gateway.GetExchgConnection()
 		sort.Strings(conns)
 
 		wh.SendJSONOr500(logger, w, conns)
->>>>>>> d499a9c2
 	}
 }