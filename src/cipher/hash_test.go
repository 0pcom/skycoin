package cipher

import (
	"bytes"
	"crypto/rand"
	"crypto/sha256"
	"encoding/hex"
	"errors"
	"testing"

	"github.com/stretchr/testify/require"

	"github.com/skycoin/skycoin/src/cipher/ripemd160"
)

func freshSumRipemd160(t *testing.T, b []byte) Ripemd160 {
	sh := ripemd160.New()
	_, err := sh.Write(b)
	require.NoError(t, err)
	h := Ripemd160{}
	h.MustSet(sh.Sum(nil))
	return h
}

func freshSumSHA256(t *testing.T, b []byte) SHA256 {
	sh := sha256.New()
	_, err := sh.Write(b)
	require.NoError(t, err)
	h := SHA256{}
	h.MustSet(sh.Sum(nil))
	return h
}

func randBytes(t *testing.T, n int) []byte {
	b := make([]byte, n)
	x, err := rand.Read(b)
	require.Equal(t, n, x)
	require.Nil(t, err)
	return b
}

func TestHashRipemd160(t *testing.T) {
	require.NotPanics(t, func() { HashRipemd160(randBytes(t, 128)) })
	r := HashRipemd160(randBytes(t, 160))
	require.NotEqual(t, r, Ripemd160{})
	// 2nd hash should not be affected by previous
	b := randBytes(t, 256)
	r2 := HashRipemd160(b)
	require.NotEqual(t, r2, Ripemd160{})
	require.Equal(t, r2, freshSumRipemd160(t, b))
}

func TestRipemd160MustSet(t *testing.T) {
	h := Ripemd160{}
	require.Panics(t, func() {
		h.MustSet(randBytes(t, 21))
	})
	require.Panics(t, func() {
		h.MustSet(randBytes(t, 100))
	})
	require.Panics(t, func() {
		h.MustSet(randBytes(t, 19))
	})
	require.Panics(t, func() {
		h.MustSet(randBytes(t, 0))
	})
	require.NotPanics(t, func() {
		h.MustSet(randBytes(t, 20))
	})
	b := randBytes(t, 20)
	h.MustSet(b)
	require.True(t, bytes.Equal(h[:], b))
}

func TestRipemd160Set(t *testing.T) {
	h := Ripemd160{}
	err := h.Set(randBytes(t, 21))
	require.Equal(t, errors.New("Invalid ripemd160 length"), err)
	err = h.Set(randBytes(t, 100))
	require.Equal(t, errors.New("Invalid ripemd160 length"), err)
	err = h.Set(randBytes(t, 19))
	require.Equal(t, errors.New("Invalid ripemd160 length"), err)
	err = h.Set(randBytes(t, 0))
	require.Equal(t, errors.New("Invalid ripemd160 length"), err)

	b := randBytes(t, 20)
	err = h.Set(b)
	require.NoError(t, err)
	require.True(t, bytes.Equal(h[:], b))
}

func TestSHA256MustSet(t *testing.T) {
	h := SHA256{}
	require.Panics(t, func() {
		h.MustSet(randBytes(t, 33))
	})
	require.Panics(t, func() {
		h.MustSet(randBytes(t, 100))
	})
	require.Panics(t, func() {
		h.MustSet(randBytes(t, 31))
	})
	require.Panics(t, func() {
		h.MustSet(randBytes(t, 0))
	})
	require.NotPanics(t, func() {
		h.MustSet(randBytes(t, 32))
	})
	b := randBytes(t, 32)
	h.MustSet(b)
	require.True(t, bytes.Equal(h[:], b))
}

func TestSHA256Set(t *testing.T) {
	h := SHA256{}
	err := h.Set(randBytes(t, 33))
	require.Equal(t, errors.New("Invalid sha256 length"), err)
	err = h.Set(randBytes(t, 100))
	require.Equal(t, errors.New("Invalid sha256 length"), err)
	err = h.Set(randBytes(t, 31))
	require.Equal(t, errors.New("Invalid sha256 length"), err)
	err = h.Set(randBytes(t, 0))
	require.Equal(t, errors.New("Invalid sha256 length"), err)

	b := randBytes(t, 32)
	err = h.Set(b)
	require.NoError(t, err)
	require.True(t, bytes.Equal(h[:], b))
}

func TestSHA256Hex(t *testing.T) {
	h := SHA256{}
	h.MustSet(randBytes(t, 32))
	s := h.Hex()
	h2, err := SHA256FromHex(s)
	require.Nil(t, err)
	require.Equal(t, h, h2)
	require.Equal(t, h2.Hex(), s)
}

func TestSHA256KnownValue(t *testing.T) {
	vals := []struct {
		input  string
		output string
	}{
		// These values are generated by
		// echo -n input | sha256sum
		{
			"skycoin",
			"5a42c0643bdb465d90bf673b99c14f5fa02db71513249d904573d2b8b63d353d",
		},
		{
			"hello world",
			"b94d27b9934d3e08a52e52d7da7dabfac484efe37a5380ee9088f7ace2efcde9",
		},
		{
			"hello world asd awd awd awdapodawpokawpod ",
			"99d71f95cafe05ea2dddebc35b6083bd5af0e44850c9dc5139b4476c99950be4",
		},
	}
	for _, io := range vals {
		require.Equal(t, io.output, SumSHA256([]byte(io.input)).Hex())
	}
}

func TestSumSHA256(t *testing.T) {
	b := randBytes(t, 256)
	h1 := SumSHA256(b)
	require.NotEqual(t, h1, SHA256{})
	// A second call to Sum should not be influenced by the original
	c := randBytes(t, 256)
	h2 := SumSHA256(c)
	require.NotEqual(t, h2, SHA256{})
	require.Equal(t, h2, freshSumSHA256(t, c))
}

func TestSHA256FromHex(t *testing.T) {
	// Invalid hex hash
	_, err := SHA256FromHex("cawcd")
	require.NotNil(t, err)

	// Truncated hex hash
	h := SumSHA256(randBytes(t, 128))
	_, err = SHA256FromHex(hex.EncodeToString(h[:len(h)/2]))
	require.NotNil(t, err)

	// Valid hex hash
	h2, err := SHA256FromHex(hex.EncodeToString(h[:]))
	require.Equal(t, h, h2)
	require.Nil(t, err)
}

func TestMustSHA256FromHex(t *testing.T) {
	// Invalid hex hash
	require.Panics(t, func() { MustSHA256FromHex("cawcd") })

	// Truncated hex hash
	h := SumSHA256(randBytes(t, 128))
	require.Panics(t, func() {
		MustSHA256FromHex(hex.EncodeToString(h[:len(h)/2]))
	})

	// Valid hex hash
	h2 := MustSHA256FromHex(hex.EncodeToString(h[:]))
	require.Equal(t, h, h2)
<<<<<<< HEAD
}

func TestSHA256FromBytes(t *testing.T) {
	b := randBytes(t, 32)
	h, err := SHA256FromBytes(b)
	require.NoError(t, err)
	require.True(t, bytes.Equal(b[:], h[:]))

	b = randBytes(t, 31)
	_, err = SHA256FromBytes(b)
	require.Equal(t, errors.New("Invalid sha256 length"), err)

	b = randBytes(t, 33)
	_, err = SHA256FromBytes(b)
	require.Equal(t, errors.New("Invalid sha256 length"), err)

	_, err = SHA256FromBytes(nil)
	require.Equal(t, errors.New("Invalid sha256 length"), err)
}

func TestMustSHA256FromBytes(t *testing.T) {
	b := randBytes(t, 32)
	h := MustSHA256FromBytes(b)
	require.True(t, bytes.Equal(b[:], h[:]))

	b = randBytes(t, 31)
	require.Panics(t, func() {
		MustSHA256FromBytes(b)
	})

	b = randBytes(t, 33)
	require.Panics(t, func() {
		MustSHA256FromBytes(b)
	})

	require.Panics(t, func() {
		MustSHA256FromBytes(nil)
	})
}

func TestMustSumSHA256(t *testing.T) {
	b := randBytes(t, 128)
	require.Panics(t, func() { MustSumSHA256(b, 127) })
	require.Panics(t, func() { MustSumSHA256(b, 129) })
	require.NotPanics(t, func() { MustSumSHA256(b, 128) })
	h := MustSumSHA256(b, 128)
	require.NotEqual(t, h, SHA256{})
	require.Equal(t, h, freshSumSHA256(t, b))
=======
}

func TestSHA256FromBytes(t *testing.T) {
	b := randBytes(t, 32)
	h, err := SHA256FromBytes(b)
	require.NoError(t, err)
	require.True(t, bytes.Equal(b[:], h[:]))

	b = randBytes(t, 31)
	_, err = SHA256FromBytes(b)
	require.Equal(t, errors.New("Invalid sha256 length"), err)

	b = randBytes(t, 33)
	_, err = SHA256FromBytes(b)
	require.Equal(t, errors.New("Invalid sha256 length"), err)

	_, err = SHA256FromBytes(nil)
	require.Equal(t, errors.New("Invalid sha256 length"), err)
}

func TestMustSHA256FromBytes(t *testing.T) {
	b := randBytes(t, 32)
	h := MustSHA256FromBytes(b)
	require.True(t, bytes.Equal(b[:], h[:]))

	b = randBytes(t, 31)
	require.Panics(t, func() {
		MustSHA256FromBytes(b)
	})

	b = randBytes(t, 33)
	require.Panics(t, func() {
		MustSHA256FromBytes(b)
	})

	require.Panics(t, func() {
		MustSHA256FromBytes(nil)
	})
>>>>>>> fd565fbb
}

func TestDoubleSHA256(t *testing.T) {
	b := randBytes(t, 128)
	h := DoubleSHA256(b)
	require.NotEqual(t, h, SHA256{})
	require.NotEqual(t, h, freshSumSHA256(t, b))
}

func TestAddSHA256(t *testing.T) {
	b := randBytes(t, 128)
	h := SumSHA256(b)
	c := randBytes(t, 64)
	i := SumSHA256(c)
	add := AddSHA256(h, i)
	require.NotEqual(t, add, SHA256{})
	require.NotEqual(t, add, h)
	require.NotEqual(t, add, i)
	require.Equal(t, add, SumSHA256(append(h[:], i[:]...)))
}

func TestXorSHA256(t *testing.T) {
	b := randBytes(t, 128)
	c := randBytes(t, 128)
	h := SumSHA256(b)
	i := SumSHA256(c)
	require.NotEqual(t, h.Xor(i), h)
	require.NotEqual(t, h.Xor(i), i)
	require.NotEqual(t, h.Xor(i), SHA256{})
	require.Equal(t, h.Xor(i), i.Xor(h))
}

func TestSHA256Null(t *testing.T) {
	var x SHA256
	require.True(t, x.Null())

	b := randBytes(t, 128)
	x = SumSHA256(b)

	require.False(t, x.Null())
}

func TestNextPowerOfTwo(t *testing.T) {
	inputs := [][]uint64{
		{0, 1},
		{1, 1},
		{2, 2},
		{3, 4},
		{4, 4},
		{5, 8},
		{8, 8},
		{14, 16},
		{16, 16},
		{17, 32},
		{43345, 65536},
		{65535, 65536},
		{35657, 65536},
		{65536, 65536},
		{65537, 131072},
	}
	for _, i := range inputs {
		require.Equal(t, nextPowerOfTwo(i[0]), i[1])
	}
	for i := uint64(2); i < 10000; i++ {
		p := nextPowerOfTwo(i)
		require.Equal(t, p%2, uint64(0))
		require.True(t, p >= i)
	}
}

func TestMerkle(t *testing.T) {
	h := SumSHA256(randBytes(t, 128))
	// Single hash input returns hash
	require.Equal(t, Merkle([]SHA256{h}), h)
	h2 := SumSHA256(randBytes(t, 128))
	// 2 hashes should be AddSHA256 of them
	require.Equal(t, Merkle([]SHA256{h, h2}), AddSHA256(h, h2))
	// 3 hashes should be Add(Add())
	h3 := SumSHA256(randBytes(t, 128))
	out := AddSHA256(AddSHA256(h, h2), AddSHA256(h3, SHA256{}))
	require.Equal(t, Merkle([]SHA256{h, h2, h3}), out)
	// 4 hashes should be Add(Add())
	h4 := SumSHA256(randBytes(t, 128))
	out = AddSHA256(AddSHA256(h, h2), AddSHA256(h3, h4))
	require.Equal(t, Merkle([]SHA256{h, h2, h3, h4}), out)
	// 5 hashes
	h5 := SumSHA256(randBytes(t, 128))
	out = AddSHA256(AddSHA256(h, h2), AddSHA256(h3, h4))
	out = AddSHA256(out, AddSHA256(AddSHA256(h5, SHA256{}),
		AddSHA256(SHA256{}, SHA256{})))
	require.Equal(t, Merkle([]SHA256{h, h2, h3, h4, h5}), out)
}<|MERGE_RESOLUTION|>--- conflicted
+++ resolved
@@ -203,7 +203,6 @@
 	// Valid hex hash
 	h2 := MustSHA256FromHex(hex.EncodeToString(h[:]))
 	require.Equal(t, h, h2)
-<<<<<<< HEAD
 }
 
 func TestSHA256FromBytes(t *testing.T) {
@@ -242,56 +241,6 @@
 	require.Panics(t, func() {
 		MustSHA256FromBytes(nil)
 	})
-}
-
-func TestMustSumSHA256(t *testing.T) {
-	b := randBytes(t, 128)
-	require.Panics(t, func() { MustSumSHA256(b, 127) })
-	require.Panics(t, func() { MustSumSHA256(b, 129) })
-	require.NotPanics(t, func() { MustSumSHA256(b, 128) })
-	h := MustSumSHA256(b, 128)
-	require.NotEqual(t, h, SHA256{})
-	require.Equal(t, h, freshSumSHA256(t, b))
-=======
-}
-
-func TestSHA256FromBytes(t *testing.T) {
-	b := randBytes(t, 32)
-	h, err := SHA256FromBytes(b)
-	require.NoError(t, err)
-	require.True(t, bytes.Equal(b[:], h[:]))
-
-	b = randBytes(t, 31)
-	_, err = SHA256FromBytes(b)
-	require.Equal(t, errors.New("Invalid sha256 length"), err)
-
-	b = randBytes(t, 33)
-	_, err = SHA256FromBytes(b)
-	require.Equal(t, errors.New("Invalid sha256 length"), err)
-
-	_, err = SHA256FromBytes(nil)
-	require.Equal(t, errors.New("Invalid sha256 length"), err)
-}
-
-func TestMustSHA256FromBytes(t *testing.T) {
-	b := randBytes(t, 32)
-	h := MustSHA256FromBytes(b)
-	require.True(t, bytes.Equal(b[:], h[:]))
-
-	b = randBytes(t, 31)
-	require.Panics(t, func() {
-		MustSHA256FromBytes(b)
-	})
-
-	b = randBytes(t, 33)
-	require.Panics(t, func() {
-		MustSHA256FromBytes(b)
-	})
-
-	require.Panics(t, func() {
-		MustSHA256FromBytes(nil)
-	})
->>>>>>> fd565fbb
 }
 
 func TestDoubleSHA256(t *testing.T) {
