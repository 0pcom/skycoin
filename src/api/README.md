--- conflicted
+++ resolved
@@ -3634,35 +3634,22 @@
             "outgoing": false,
             "state": "introduced",
             "mirror": 1338939619,
-<<<<<<< HEAD
             "listen_port": 20002,
-            "height": 180
-=======
             "height": 180,
-            "listen_port": 20002,
             "user_agent": "skycoin:0.25.0"
->>>>>>> 46085ea0
         },
         {
             "id": 109548,
             "address": "176.9.84.75:6000",
             "last_sent": 1520675751,
             "last_received": 1520675751,
-<<<<<<< HEAD
             "connected_at": 1520675751,
             "state": "connected",
             "outgoing": true,
             "mirror": 0,
             "listen_port": 6000,
-            "height": 0
-=======
-            "outgoing": false,
-            "introduced": true,
-            "mirror": 719118746,
-            "height": 182,
-            "listen_port": 6000,
-            "user_agent": "skycoin:0.25.0"
->>>>>>> 46085ea0
+            "height": 0,
+            "user_agent": ""
         },
         {
             "id": 99115,
@@ -3673,14 +3660,9 @@
             "outgoing": false,
             "state": "introduced",
             "mirror": 1931713869,
-<<<<<<< HEAD
             "listen_port": 6000,
-            "height": 180
-=======
             "height": 180,
-            "listen_port": 6000,
             "user_agent": ""
->>>>>>> 46085ea0
         }
     ]
 }
