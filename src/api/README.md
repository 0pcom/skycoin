--- conflicted
+++ resolved
@@ -1914,16 +1914,12 @@
 If the transaction is unconfirmed, the calculated hours are based upon the current system time, and are approximately
 equal to the hours the output would have if it become confirmed immediately.
 
-<<<<<<< HEAD
-The `POST` method can be used if many addresses need to be queried.
-
-To get address related confirmed transactions:
-=======
 The `"time"` field at the top level of each object in the response array indicates either the confirmed timestamp of a confirmed
 transaction or the last received timestamp of an unconfirmed transaction.
 
+The `POST` method can be used if many addresses need to be queried.
+
 To get confirmed transactions for one or more addresses:
->>>>>>> 59675c44
 
 ```sh
 curl http://127.0.0.1:6420/api/v1/transactions?addrs=7cpQ7t3PZZXvjTst8G7Uvs7XH4LeM8fBPD,6dkVxyKFbFKg9Vdg6HPg1UANLByYRqkrdY&confirmed=1
