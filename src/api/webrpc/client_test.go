package webrpc

import (
	"bytes"
	"encoding/json"
	"net/http"
	"net/http/httptest"
	"sort"
	"strings"
	"testing"
	"time"

	"github.com/stretchr/testify/require"

	"github.com/skycoin/skycoin/src/cipher"
	"github.com/skycoin/skycoin/src/coin"
	"github.com/skycoin/skycoin/src/daemon"
	"github.com/skycoin/skycoin/src/testutil"
	"github.com/skycoin/skycoin/src/visor"
)

func TestClientGetUnspentOutputs(t *testing.T) {
	s := setupWebRPC(t)

	mux := http.NewServeMux()
	mux.Handle("/webrpc", http.HandlerFunc(s.Handler))

	headTime := uint64(time.Now().UTC().Unix())
	uxouts := make([]coin.UxOut, 5)
	addrs := make([]cipher.Address, 5)
	rbOutputs := make(visor.ReadableOutputs, 5)
	for i := 0; i < 5; i++ {
		addrs[i] = testutil.MakeAddress()
		uxouts[i] = coin.UxOut{}
		uxouts[i].Body.Address = addrs[i]
		rbOut, err := visor.NewReadableOutput(headTime, uxouts[i])
		require.NoError(t, err)
		rbOutputs[i] = rbOut
	}

	s.Gateway = &fakeGateway{
		uxouts: uxouts,
	}

	cases := []struct {
		name   string
		params []string
		errMsg string
	}{
		{
			name:   "valid, multiple addresses",
			params: []string{addrs[0].String(), addrs[1].String()},
		},
		{
			name:   "invalid addresses",
			params: []string{"invalid-address-foo"},
			errMsg: "invalid address: invalid-address-foo",
		},
	}

	for _, tc := range cases {
		t.Run(tc.name, func(t *testing.T) {
			rpcReq, err := NewRequest("get_outputs", tc.params, "1")
			require.NoError(t, err)

			body, err := json.Marshal(rpcReq)
			require.NoError(t, err)

			req, err := http.NewRequest(http.MethodPost, "/webrpc", bytes.NewReader(body))
			require.NoError(t, err)

			rr := httptest.NewRecorder()

			mux.ServeHTTP(rr, req)

			require.Equal(t, http.StatusOK, rr.Code)

			var resp Response
			err = json.Unmarshal(rr.Body.Bytes(), &resp)
			require.NoError(t, err)

			if tc.errMsg != "" {
				require.NotNil(t, resp.Error)
				require.NotEmpty(t, resp.Error.Code)
				require.Equal(t, tc.errMsg, resp.Error.Message)
				return
			}

			require.Nil(t, resp.Error)

			var outputs OutputsResult
			err = json.Unmarshal(resp.Result, &outputs)
			require.NoError(t, err)

			require.Len(t, outputs.Outputs.HeadOutputs, 2)
			require.Len(t, outputs.Outputs.IncomingOutputs, 0)
			require.Len(t, outputs.Outputs.OutgoingOutputs, 0)

			// GetUnspentOutputs sorts outputs by most recent time first, then by hash
			expectedOutputs := rbOutputs[:2]
			sort.Slice(expectedOutputs, func(i, j int) bool {
				if expectedOutputs[i].Time == expectedOutputs[j].Time {
					return strings.Compare(expectedOutputs[i].Hash, expectedOutputs[j].Hash) < 1
				}

				return expectedOutputs[i].Time > expectedOutputs[j].Time
			})

			require.Equal(t, rbOutputs[:2], outputs.Outputs.HeadOutputs)
		})
	}
}

func TestClientInjectTransaction(t *testing.T) {
	s := setupWebRPC(t)

	mux := http.NewServeMux()
	mux.Handle("/webrpc", http.HandlerFunc(s.Handler))

	s.Gateway.(*fakeGateway).injectRawTxMap = map[string]bool{
		rawTxID: true,
	}
	require.Empty(t, s.Gateway.(*fakeGateway).injectedTransactions)

	rpcReq, err := NewRequest("inject_transaction", []string{rawTxStr}, "1")
	require.NoError(t, err)

	body, err := json.Marshal(rpcReq)
	require.NoError(t, err)

	req, err := http.NewRequest(http.MethodPost, "/webrpc", bytes.NewReader(body))
	require.NoError(t, err)

	rr := httptest.NewRecorder()

	mux.ServeHTTP(rr, req)

	require.Equal(t, http.StatusOK, rr.Code)

	var resp Response
	err = json.Unmarshal(rr.Body.Bytes(), &resp)
	require.NoError(t, err)

	var txidJSON TxIDJson
	err = json.Unmarshal(resp.Result, &txidJSON)
	require.NoError(t, err)
	require.NotEmpty(t, txidJSON.Txid)

	require.Len(t, s.Gateway.(*fakeGateway).injectedTransactions, 1)
	require.Contains(t, s.Gateway.(*fakeGateway).injectedTransactions, rawTxID)
}

func TestClientGetStatus(t *testing.T) {
	s := setupWebRPC(t)

	mux := http.NewServeMux()
	mux.Handle("/webrpc", http.HandlerFunc(s.Handler))

	rpcReq, err := NewRequest("get_status", nil, "1")
	require.NoError(t, err)

	body, err := json.Marshal(rpcReq)
	require.NoError(t, err)

	req, err := http.NewRequest(http.MethodPost, "/webrpc", bytes.NewReader(body))
	require.NoError(t, err)

	rr := httptest.NewRecorder()

	mux.ServeHTTP(rr, req)

	require.Equal(t, http.StatusOK, rr.Code)

	var resp Response
	err = json.Unmarshal(rr.Body.Bytes(), &resp)
	require.NoError(t, err)

	var result StatusResult
	err = json.Unmarshal(resp.Result, &result)
	require.NoError(t, err)

	// values derived from hardcoded `blockString`
	require.Equal(t, StatusResult{
		Running:            true,
		BlockNum:           455,
		LastBlockHash:      "",
		TimeSinceLastBlock: "18446744072232256374s",
	}, result)
}

func TestClientGetTransactionByID(t *testing.T) {
	s := setupWebRPC(t)

	mux := http.NewServeMux()
	mux.Handle("/webrpc", http.HandlerFunc(s.Handler))

	cases := []struct {
		name                string
		txid                string
		errMsg              string
		gatewayTransactions map[string]string
	}{
		{
			name:   "invalid txn id",
			txid:   "foo",
			errMsg: "invalid transaction hash",
		},
		{
			name:   "valid txn id, but does not exist",
			txid:   rawTxID,
			errMsg: "transaction doesn't exist",
		},
		{
			name: "valid txn id exists",
			txid: rawTxID,
			gatewayTransactions: map[string]string{
				rawTxID: rawTxStr,
			},
		},
	}

	for _, tc := range cases {
		t.Run(tc.name, func(t *testing.T) {
			if tc.gatewayTransactions != nil {
				s.Gateway.(*fakeGateway).transactions = tc.gatewayTransactions
			}

			rpcReq, err := NewRequest("get_transaction", []string{tc.txid}, "1")
			require.NoError(t, err)

			body, err := json.Marshal(rpcReq)
			require.NoError(t, err)

			req, err := http.NewRequest(http.MethodPost, "/webrpc", bytes.NewReader(body))
			require.NoError(t, err)

			rr := httptest.NewRecorder()

			mux.ServeHTTP(rr, req)

			require.Equal(t, http.StatusOK, rr.Code)

			var resp Response
			err = json.Unmarshal(rr.Body.Bytes(), &resp)
			require.NoError(t, err)

			if tc.errMsg != "" {
				require.NotNil(t, resp.Error)
				require.Equal(t, tc.errMsg, resp.Error.Message)
				return
			}

			var txn TxnResult
			err = json.Unmarshal(resp.Result, &txn)
			require.NoError(t, err)

			expectedTxn := decodeRawTransaction(rawTxStr)
			rbTx, err := visor.NewReadableTransaction(expectedTxn)
			require.NoError(t, err)
			require.Equal(t, &visor.TransactionResult{
				Status:      expectedTxn.Status,
				Time:        0,
				Transaction: *rbTx,
			}, txn.Transaction)
		})
	}
<<<<<<< HEAD
	txn, err = c.GetTransactionByID(rawTxID)
	require.NoError(t, err)
	expectedTxn := decodeRawTransaction(rawTxStr)
	rbTx, err := visor.NewReadableTransaction(expectedTxn)
	require.NoError(t, err)
	require.Equal(t, &daemon.TransactionResult{
		Status:      expectedTxn.Status,
		Time:        0,
		Transaction: *rbTx,
	}, txn.Transaction)
=======
>>>>>>> c76847ba
}

func TestClientGetAddressUxOuts(t *testing.T) {
	s := setupWebRPC(t)

	mux := http.NewServeMux()
	mux.Handle("/webrpc", http.HandlerFunc(s.Handler))

	cases := []struct {
		name   string
		addr   string
		errMsg string
	}{
		{
			name: "valid address",
			addr: "2kmKohJrwURrdcVtDNaWK6hLCNsWWbJhTqT",
		},
		{
			name:   "invalid address",
			addr:   "foo",
			errMsg: "Invalid address length",
		},
	}

	for _, tc := range cases {
		t.Run(tc.name, func(t *testing.T) {
			gatewayerMock, mockData := newUxOutMock()
			s.Gateway = gatewayerMock

			rpcReq, err := NewRequest("get_address_uxouts", []string{tc.addr}, "1")
			require.NoError(t, err)

			body, err := json.Marshal(rpcReq)
			require.NoError(t, err)

			req, err := http.NewRequest(http.MethodPost, "/webrpc", bytes.NewReader(body))
			require.NoError(t, err)

			rr := httptest.NewRecorder()

			mux.ServeHTTP(rr, req)

			require.Equal(t, http.StatusOK, rr.Code)

			var resp Response
			err = json.Unmarshal(rr.Body.Bytes(), &resp)
			require.NoError(t, err)

			if tc.errMsg != "" {
				require.NotNil(t, resp.Error)
				require.Equal(t, tc.errMsg, resp.Error.Message)
				return
			}

			var uxouts []AddrUxoutResult
			err = json.Unmarshal(resp.Result, &uxouts)
			require.NoError(t, err)

			require.Equal(t, []AddrUxoutResult{{
				Address: tc.addr,
				UxOuts:  mockData(tc.addr),
			}}, uxouts)
		})
	}
}

func TestClientGetBlocks(t *testing.T) {
	s := setupWebRPC(t)

	mux := http.NewServeMux()
	mux.Handle("/webrpc", http.HandlerFunc(s.Handler))

	// blockString borrowed from block_test.go
	rpcReq, err := NewRequest("get_blocks", []uint64{0, 1}, "1")
	require.NoError(t, err)

	body, err := json.Marshal(rpcReq)
	require.NoError(t, err)

	req, err := http.NewRequest(http.MethodPost, "/webrpc", bytes.NewReader(body))
	require.NoError(t, err)

	rr := httptest.NewRecorder()

	mux.ServeHTTP(rr, req)

	require.Equal(t, http.StatusOK, rr.Code)

	var resp Response
	err = json.Unmarshal(rr.Body.Bytes(), &resp)
	require.NoError(t, err)

	var blocks visor.ReadableBlocks
	err = json.Unmarshal(resp.Result, &blocks)
	require.NoError(t, err)

	require.NotNil(t, blocks.Blocks)
	require.Equal(t, decodeBlock(blockString), &blocks)
}

func TestClientGetBlocksBySeq(t *testing.T) {
	s := setupWebRPC(t)

	gatewayerMock := NewGatewayerMock()
	s.Gateway = gatewayerMock
	gatewayerMock.On("GetBlocksInDepth", []uint64{454}).Return(decodeBlock(blockString), nil)

	mux := http.NewServeMux()
	mux.Handle("/webrpc", http.HandlerFunc(s.Handler))

	// blockString and seq borrowed from block_test.go
	var seq uint64 = 454
	rpcReq, err := NewRequest("get_blocks_by_seq", []uint64{seq}, "1")
	require.NoError(t, err)

	body, err := json.Marshal(rpcReq)
	require.NoError(t, err)

	req, err := http.NewRequest(http.MethodPost, "/webrpc", bytes.NewReader(body))
	require.NoError(t, err)

	rr := httptest.NewRecorder()

	mux.ServeHTTP(rr, req)

	require.Equal(t, http.StatusOK, rr.Code)

	var resp Response
	err = json.Unmarshal(rr.Body.Bytes(), &resp)
	require.NoError(t, err)

	var blocks visor.ReadableBlocks
	err = json.Unmarshal(resp.Result, &blocks)
	require.NoError(t, err)

	require.NotNil(t, blocks.Blocks)
	require.Equal(t, decodeBlock(blockString), &blocks)
}

func TestClientGetLastBlocks(t *testing.T) {
	s := setupWebRPC(t)

	mux := http.NewServeMux()
	mux.Handle("/webrpc", http.HandlerFunc(s.Handler))

	var n uint64 = 1
	rpcReq, err := NewRequest("get_lastblocks", []uint64{n}, "1")
	require.NoError(t, err)

	body, err := json.Marshal(rpcReq)
	require.NoError(t, err)

	req, err := http.NewRequest(http.MethodPost, "/webrpc", bytes.NewReader(body))
	require.NoError(t, err)

	rr := httptest.NewRecorder()

	mux.ServeHTTP(rr, req)

	require.Equal(t, http.StatusOK, rr.Code)

	var resp Response
	err = json.Unmarshal(rr.Body.Bytes(), &resp)
	require.NoError(t, err)

	var blocks visor.ReadableBlocks
	err = json.Unmarshal(resp.Result, &blocks)
	require.NoError(t, err)

	require.Len(t, blocks.Blocks, 1)
	require.Equal(t, decodeBlock(blockString), &blocks)
}<|MERGE_RESOLUTION|>--- conflicted
+++ resolved
@@ -257,26 +257,13 @@
 			expectedTxn := decodeRawTransaction(rawTxStr)
 			rbTx, err := visor.NewReadableTransaction(expectedTxn)
 			require.NoError(t, err)
-			require.Equal(t, &visor.TransactionResult{
+			require.Equal(t, &daemon.TransactionResult{
 				Status:      expectedTxn.Status,
 				Time:        0,
 				Transaction: *rbTx,
 			}, txn.Transaction)
 		})
 	}
-<<<<<<< HEAD
-	txn, err = c.GetTransactionByID(rawTxID)
-	require.NoError(t, err)
-	expectedTxn := decodeRawTransaction(rawTxStr)
-	rbTx, err := visor.NewReadableTransaction(expectedTxn)
-	require.NoError(t, err)
-	require.Equal(t, &daemon.TransactionResult{
-		Status:      expectedTxn.Status,
-		Time:        0,
-		Transaction: *rbTx,
-	}, txn.Transaction)
-=======
->>>>>>> c76847ba
 }
 
 func TestClientGetAddressUxOuts(t *testing.T) {
