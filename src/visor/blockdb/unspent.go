package blockdb

import (
	"bytes"
	"errors"
	"fmt"

	"github.com/skycoin/skycoin/src/cipher"
	"github.com/skycoin/skycoin/src/cipher/encoder"
	"github.com/skycoin/skycoin/src/coin"
	"github.com/skycoin/skycoin/src/visor/dbutil"
)

var (
	xorhashKey         = []byte("xorhash")
	addrIndexHeightKey = []byte("addr_index_height")

	// UnspentPoolBkt holds unspent outputs, indexed by unspent output hash
	UnspentPoolBkt = []byte("unspent_pool")
	// UnspentPoolAddrIndexBkt maps addresses to their unspent outputs
	UnspentPoolAddrIndexBkt = []byte("unspent_pool_addr_index")
	// UnspentMetaBkt holds unspent output metadata
	UnspentMetaBkt = []byte("unspent_meta")
)

// ErrUnspentNotExist is returned if an unspent is not found in the pool
type ErrUnspentNotExist struct {
	UxID string
}

// NewErrUnspentNotExist creates ErrUnspentNotExist from a UxID
func NewErrUnspentNotExist(uxID string) error {
	return ErrUnspentNotExist{
		UxID: uxID,
	}
}

func (e ErrUnspentNotExist) Error() string {
	return fmt.Sprintf("unspent output of %s does not exist", e.UxID)
}

type unspentMeta struct{}

func (m unspentMeta) getXorHash(tx *dbutil.Tx) (cipher.SHA256, error) {
	v, err := dbutil.GetBucketValue(tx, UnspentMetaBkt, xorhashKey)
	if err != nil {
		return cipher.SHA256{}, err
	} else if v == nil {
		return cipher.SHA256{}, nil
	}

	return cipher.SHA256FromBytes(v)
}

func (m *unspentMeta) setXorHash(tx *dbutil.Tx, hash cipher.SHA256) error {
	return dbutil.PutBucketValue(tx, UnspentMetaBkt, xorhashKey, hash[:])
}

func (m *unspentMeta) getAddrIndexHeight(tx *dbutil.Tx) (uint64, bool, error) {
	v, err := dbutil.GetBucketValue(tx, UnspentMetaBkt, addrIndexHeightKey)
	if err != nil {
		return 0, false, err
	} else if v == nil {
		return 0, false, nil
	}

	return dbutil.Btoi(v), true, nil
}

func (m *unspentMeta) setAddrIndexHeight(tx *dbutil.Tx, height uint64) error {
	return dbutil.PutBucketValue(tx, UnspentMetaBkt, addrIndexHeightKey, dbutil.Itob(height))
}

type pool struct{}

func (pl pool) get(tx *dbutil.Tx, hash cipher.SHA256) (*coin.UxOut, error) {
	var out coin.UxOut

	if ok, err := dbutil.GetBucketObjectDecoded(tx, UnspentPoolBkt, hash[:], &out); err != nil {
		return nil, err
	} else if !ok {
		return nil, nil
	}

	return &out, nil
}

func (pl pool) getAll(tx *dbutil.Tx) (coin.UxArray, error) {
	var uxa coin.UxArray

	if err := dbutil.ForEach(tx, UnspentPoolBkt, func(_, v []byte) error {
		var ux coin.UxOut
		if err := encoder.DeserializeRaw(v, &ux); err != nil {
			return err
		}

		uxa = append(uxa, ux)
		return nil
	}); err != nil {
		return nil, err
	}

	return uxa, nil
}

func (pl pool) set(tx *dbutil.Tx, hash cipher.SHA256, ux coin.UxOut) error {
	return dbutil.PutBucketValue(tx, UnspentPoolBkt, hash[:], encoder.Serialize(ux))
}

func (pl *pool) delete(tx *dbutil.Tx, hash cipher.SHA256) error {
	return dbutil.Delete(tx, UnspentPoolBkt, hash[:])
}

type poolAddrIndex struct{}

func (p poolAddrIndex) get(tx *dbutil.Tx, addr cipher.Address) ([]cipher.SHA256, error) {
	var hashes []cipher.SHA256

	if ok, err := dbutil.GetBucketObjectDecoded(tx, UnspentPoolAddrIndexBkt, addr.Bytes(), &hashes); err != nil {
		return nil, err
	} else if !ok {
		return nil, nil
	}

	return hashes, nil
}

func (p poolAddrIndex) set(tx *dbutil.Tx, addr cipher.Address, hashes []cipher.SHA256) error {
	if len(hashes) == 0 {
		return errors.New("poolAddrIndex.set cannot set to empty hash array")
	}

	hashesMap := make(map[cipher.SHA256]struct{}, len(hashes))
	for _, h := range hashes {
		if _, ok := hashesMap[h]; ok {
			return errors.New("poolAddrIndex.set: hashes array contains duplicate")
		}

		hashesMap[h] = struct{}{}
	}

	encodedHashes := encoder.Serialize(hashes)
	return dbutil.PutBucketValue(tx, UnspentPoolAddrIndexBkt, addr.Bytes(), encodedHashes)
}

// adjust adds and removes hashes from an address -> hashes index
// TODO -- if necessary, this can be optimized further to accept multiple addresses at once,
// so that all get queries can be performed before the set
func (p poolAddrIndex) adjust(tx *dbutil.Tx, addr cipher.Address, addHashes, rmHashes []cipher.SHA256) error {
	if len(addHashes) == 0 && len(rmHashes) == 0 {
		return nil
	}

	existingHashes, err := p.get(tx, addr)
	if err != nil {
		return err
	}

	rmHashesMap := make(map[cipher.SHA256]struct{}, len(rmHashes))
	for _, h := range rmHashes {
		rmHashesMap[h] = struct{}{}
	}

	if len(rmHashesMap) != len(rmHashes) {
		return errors.New("poolAddrIndex.adjust: rmHashes contains duplicates")
	}

	newHashesSize := len(existingHashes) - len(rmHashes)
	if newHashesSize < 0 {
		return errors.New("poolAddrIndex.adjust: rmHashes is longer than existingHashes")
	}

	newHashes := make([]cipher.SHA256, 0, newHashesSize)
	newHashesMap := make(map[cipher.SHA256]struct{}, newHashesSize)

	rmHashesCount := 0
	for _, h := range existingHashes {
		if _, ok := rmHashesMap[h]; ok {
			rmHashesCount++
		} else {
			newHashes = append(newHashes, h)
			newHashesMap[h] = struct{}{}
		}
	}

	if rmHashesCount != len(rmHashes) {
		return fmt.Errorf("poolAddrIndex.adjust: rmHashes contains %d hashes not indexed for address %s", len(rmHashes)-rmHashesCount, addr.String())
	}

	for _, h := range addHashes {
		if _, ok := rmHashesMap[h]; ok {
			return errors.New("poolAddrIndex.adjust: hash appears in both addHashes and rmHashes")
		}

		if _, ok := newHashesMap[h]; !ok {
			newHashes = append(newHashes, h)
			newHashesMap[h] = struct{}{}
		} else {
			return fmt.Errorf("poolAddrIndex.adjust: uxout hash %s is already indexed for address %s", h.Hex(), addr.String())
		}
	}

	// Delete the row if hashes is empty, so that the length of the bucket can
	// be used to determine the number of addresses with unspents
	if len(newHashes) == 0 {
		return dbutil.Delete(tx, UnspentPoolAddrIndexBkt, addr.Bytes())
	}

	return p.set(tx, addr, newHashes)
}

// Unspents unspent outputs pool
type Unspents struct {
	pool          *pool
	poolAddrIndex *poolAddrIndex
	meta          *unspentMeta
}

// NewUnspentPool creates new unspent pool instance
func NewUnspentPool() *Unspents {
	return &Unspents{
		pool:          &pool{},
		poolAddrIndex: &poolAddrIndex{},
		meta:          &unspentMeta{},
	}
}

// MaybeBuildIndexes builds indexes if necessary
<<<<<<< HEAD
func (up *Unspents) MaybeBuildIndexes(tx *dbutil.Tx, headSeq uint64) error {
	logger.Info("Unspents.MaybeBuildIndexes")

	// Compare the addrIndexHeight to the head block,
	// if not equal, rebuild the address index
	addrIndexHeight, ok, err := up.meta.getAddrIndexHeight(tx)
=======
func (up *Unspents) MaybeBuildIndexes(tx *dbutil.Tx) error {
	logger.Info("Unspents.MaybeBuildIndexes")

	// If the addr index is empty, build it
	length, err := dbutil.Len(tx, UnspentPoolAddrIndexBkt)
>>>>>>> b3f08dfb
	if err != nil {
		return err
	}

	if ok && addrIndexHeight == headSeq {
		return nil
	}

	if addrIndexHeight > headSeq {
		logger.Critical().Warningf("addrIndexHeight > headSeq (%d > %d)", addrIndexHeight, headSeq)
	}

	logger.Infof("Rebuilding unspent_pool_addr_index (addrHeightIndexExists=%v, addrIndexHeight=%d, headSeq=%d)", ok, addrIndexHeight, headSeq)

	return up.buildAddrIndex(tx)
}

func (up *Unspents) buildAddrIndex(tx *dbutil.Tx) error {
	logger.Info("Building unspent address index")

	if err := dbutil.Reset(tx, UnspentPoolAddrIndexBkt); err != nil {
		return err
	}

	addrHashes := make(map[cipher.Address][]cipher.SHA256)

	var maxBlockSeq uint64
	if err := dbutil.ForEach(tx, UnspentPoolBkt, func(k, v []byte) error {
		var ux coin.UxOut
		if err := encoder.DeserializeRaw(v, &ux); err != nil {
			return err
		}

		if ux.Head.BkSeq > maxBlockSeq {
			maxBlockSeq = ux.Head.BkSeq
		}

		h := ux.Hash()

		if bytes.Compare(k[:], h[:]) != 0 {
			return errors.New("Unspent pool uxout.Hash() does not match its key")
		}

		addrHashes[ux.Body.Address] = append(addrHashes[ux.Body.Address], h)

		return nil
	}); err != nil {
		return err
	}

	if len(addrHashes) == 0 {
		logger.Infof("No unspents to index")
		return nil
	}

	for addr, hashes := range addrHashes {
		if err := up.poolAddrIndex.set(tx, addr, hashes); err != nil {
			return err
		}
	}

	if err := up.meta.setAddrIndexHeight(tx, maxBlockSeq); err != nil {
		return err
	}

	logger.Infof("Indexed unspents for %d addresses", len(addrHashes))

	return nil
}

// ProcessBlock adds unspents from a block to the unspent pool
func (up *Unspents) ProcessBlock(tx *dbutil.Tx, b *coin.SignedBlock) error {
	// Gather all transaction inputs
	var inputs []cipher.SHA256
	var txnUxs coin.UxArray
	for _, txn := range b.Body.Transactions {
		inputs = append(inputs, txn.In...)
		txnUxs = append(txnUxs, coin.CreateUnspents(b.Head, txn)...)
	}

	uxs, err := up.GetArray(tx, inputs)
	if err != nil {
		return err
	}

	xorHash, err := up.meta.getXorHash(tx)
	if err != nil {
		return err
	}

	// Remove spent outputs
	rmAddrHashes := make(map[cipher.Address][]cipher.SHA256)
	for _, ux := range uxs {
		xorHash = xorHash.Xor(ux.SnapshotHash())

		h := ux.Hash()

		if err := up.pool.delete(tx, h); err != nil {
			return err
		}

		rmAddrHashes[ux.Body.Address] = append(rmAddrHashes[ux.Body.Address], h)
	}

	// Create new outputs
	txnUxHashes := make([]cipher.SHA256, len(txnUxs))
	addAddrHashes := make(map[cipher.Address][]cipher.SHA256)
	for i, ux := range txnUxs {
		h := ux.Hash()
		txnUxHashes[i] = h
		addAddrHashes[ux.Body.Address] = append(addAddrHashes[ux.Body.Address], h)
	}

	// Check that the uxout exists in the pool already, otherwise xorHash will be calculated wrong
	for _, h := range txnUxHashes {
		if hasKey, err := up.Contains(tx, h); err != nil {
			return err
		} else if hasKey {
			return fmt.Errorf("attempted to insert uxout:%v twice into the unspent pool", h.Hex())
		}
	}

	for i, ux := range txnUxs {
		// Add new outputs
		if err := up.pool.set(tx, txnUxHashes[i], ux); err != nil {
			return err
		}

		// Recalculate xorHash
		xorHash = xorHash.Xor(ux.SnapshotHash())
	}

	// Set xorHash
	if err := up.meta.setXorHash(tx, xorHash); err != nil {
		return err
	}

	// Update indexes
	for addr, rmHashes := range rmAddrHashes {
		addHashes := addAddrHashes[addr]

		if err := up.poolAddrIndex.adjust(tx, addr, addHashes, rmHashes); err != nil {
			return err
		}

		delete(addAddrHashes, addr)
	}

	for addr, addHashes := range addAddrHashes {
		if err := up.poolAddrIndex.adjust(tx, addr, addHashes, nil); err != nil {
			return err
		}
	}

	// Check that the addrIndexHeight is incremental
	addrIndexHeight, ok, err := up.meta.getAddrIndexHeight(tx)
	if err != nil {
		return err
	}

	if b.Block.Head.BkSeq == 0 {
		if ok {
			err := errors.New("addrIndexHeight is set but no block has been indexed yet")
			logger.Critical().Error(err.Error())
			return err
		}
	} else if b.Block.Head.BkSeq != addrIndexHeight+1 {
		err := errors.New("unspent pool processing blocks out of order")
		logger.Critical().Error(err.Error())
		return err
	}

	// Update the addrIndexHeight
	return up.meta.setAddrIndexHeight(tx, b.Block.Head.BkSeq)
}

// GetArray returns UxOut for a set of hashes, will return error if any of the hashes do not exist in the pool.
func (up *Unspents) GetArray(tx *dbutil.Tx, hashes []cipher.SHA256) (coin.UxArray, error) {
	var uxa coin.UxArray

	for _, h := range hashes {
		ux, err := up.pool.get(tx, h)
		if err != nil {
			return nil, err
		} else if ux == nil {
			return nil, NewErrUnspentNotExist(h.Hex())
		}

		uxa = append(uxa, *ux)
	}

	return uxa, nil
}

// Get returns the uxout value of given hash
func (up *Unspents) Get(tx *dbutil.Tx, h cipher.SHA256) (*coin.UxOut, error) {
	return up.pool.get(tx, h)
}

// GetAll returns Pool as an array. Note: they are not in any particular order.
func (up *Unspents) GetAll(tx *dbutil.Tx) (coin.UxArray, error) {
	return up.pool.getAll(tx)
}

// Len returns the unspent outputs num
func (up *Unspents) Len(tx *dbutil.Tx) (uint64, error) {
	return dbutil.Len(tx, UnspentPoolBkt)
}

// Contains check if the hash of uxout does exist in the pool
func (up *Unspents) Contains(tx *dbutil.Tx, h cipher.SHA256) (bool, error) {
	return dbutil.BucketHasKey(tx, UnspentPoolBkt, h[:])
}

// GetUnspentsOfAddrs returns a map of addresses to their unspent outputs
func (up *Unspents) GetUnspentsOfAddrs(tx *dbutil.Tx, addrs []cipher.Address) (coin.AddressUxOuts, error) {
	addrUxs := make(coin.AddressUxOuts, len(addrs))

	for _, addr := range addrs {
		hashes, err := up.poolAddrIndex.get(tx, addr)
		if err != nil {
			return nil, err
		}

		uxa, err := up.GetArray(tx, hashes)
		if err != nil {
			switch e := err.(type) {
			case ErrUnspentNotExist:
				logger.Critical().Errorf("Unspent hash %s indexed under address %s does not exist in unspent pool", e.UxID, addr.String())
			}
			return nil, err
		}

		addrUxs[addr] = uxa
	}

	return addrUxs, nil
}

// GetUxHash returns unspent output checksum for the Block.
// Must be called after Block is fully initialized,
// and before its outputs are added to the unspent pool
func (up *Unspents) GetUxHash(tx *dbutil.Tx) (cipher.SHA256, error) {
	return up.meta.getXorHash(tx)
}

// AddressCount returns the total number of addresses with unspents
func (up *Unspents) AddressCount(tx *dbutil.Tx) (uint64, error) {
	return dbutil.Len(tx, UnspentPoolAddrIndexBkt)
}<|MERGE_RESOLUTION|>--- conflicted
+++ resolved
@@ -226,20 +226,12 @@
 }
 
 // MaybeBuildIndexes builds indexes if necessary
-<<<<<<< HEAD
 func (up *Unspents) MaybeBuildIndexes(tx *dbutil.Tx, headSeq uint64) error {
 	logger.Info("Unspents.MaybeBuildIndexes")
 
 	// Compare the addrIndexHeight to the head block,
 	// if not equal, rebuild the address index
 	addrIndexHeight, ok, err := up.meta.getAddrIndexHeight(tx)
-=======
-func (up *Unspents) MaybeBuildIndexes(tx *dbutil.Tx) error {
-	logger.Info("Unspents.MaybeBuildIndexes")
-
-	// If the addr index is empty, build it
-	length, err := dbutil.Len(tx, UnspentPoolAddrIndexBkt)
->>>>>>> b3f08dfb
 	if err != nil {
 		return err
 	}
