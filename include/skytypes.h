--- conflicted
+++ resolved
@@ -173,11 +173,8 @@
 */
 typedef Handle Wallets__Handle;
 
-<<<<<<< HEAD
 typedef Handle ReadableOutputSet__Handle;
 
-=======
->>>>>>> b733b13d
 /**
  *  ReadableOutputSet Handle
  * */
@@ -203,16 +200,6 @@
 } GoSlice_;
 
 typedef struct {
-<<<<<<< HEAD
-	BOOL 		neg;
-	GoSlice_ 	nat;
-} Number;
-
-typedef struct {
-	//TODO: stdevEclipse Define Signature
-	Number R;
-	Number S;
-=======
   BOOL     neg;
   GoSlice_   nat;
 } Number;
@@ -221,7 +208,6 @@
   //TODO: stdevEclipse Define Signature
   Number R;
   Number S;
->>>>>>> b733b13d
 } Signature;
 
 #include "skytypes.gen.h"
@@ -230,13 +216,8 @@
  * Internal representation of a Skycoin wallet.
  */
 typedef struct {
-<<<<<<< HEAD
-	GoMap_ Meta;        ///< Records items that are not deterministic, like filename, lable, wallet type, secrets, etc.
-	GoSlice_ Entries;   ///< Entries field stores the address entries that are deterministically generated from seed.
-=======
   GoMap_ Meta;        ///< Records items that are not deterministic, like filename, lable, wallet type, secrets, etc.
   GoSlice_ Entries;   ///< Entries field stores the address entries that are deterministically generated from seed.
->>>>>>> b733b13d
 } Wallet;
 
 typedef GoUint8_  poly1305__Mac[16];
@@ -342,10 +323,6 @@
  * Memory handle to access to wallet.Notes
  */
 
-<<<<<<< HEAD
-=======
-typedef Handle WalletNotes_Handle;
->>>>>>> b733b13d
 
 /**
  * Memory handle to access to wallet.ReadableNotes
@@ -378,15 +355,12 @@
 typedef Handle BuildInfo_Handle;
 
 /**
-<<<<<<< HEAD
-=======
  * Memory handle to access to readable.UnspentOutputsSummary (UnspentOutputsSummary)
  */
 
 typedef Handle ReadableUnspentOutputsSummary_Handle;
 
 /**
->>>>>>> b733b13d
  * Memory handle for hash (ripemd160.digest)
  */
 
@@ -403,13 +377,10 @@
 */
 
 typedef Handle Signature_Handle;
-<<<<<<< HEAD
 /**
  * Handle for readable.UnspentOutputsSummary
  * */
 typedef Handle UnspentOutputsSummary_Handle;
-=======
->>>>>>> b733b13d
 
 typedef GoUint32_ (*FeeCalcFunc)(Transaction__Handle handle, GoUint64_* pFee, void* context);
 
