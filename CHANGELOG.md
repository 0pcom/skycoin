# Changelog
All notable changes to this project will be documented in this file.

The format is based on [Keep a Changelog](http://keepachangelog.com/en/1.0.0/)
and this project adheres to [Semantic Versioning](http://semver.org/spec/v2.0.0.html).

## [Unreleased]

### Added

<<<<<<< HEAD
### Fixed

- Reduce connection disconnects, improves syncing
=======
- Add `-version` flag to show node version

### Fixed

- #1390, Add -version flag
>>>>>>> 18246ab7

### Changed

### Removed

## [0.23.0] - 2018-04-22

### Added

- Add wallet setup wizard
- Add wallet encryption, using chacha20+poly1305 for encryption and authentication and scrypt for key derivation. Encrypted data is stored in the wallet file in a `"secrets"` metadata field
- Add `GET /health` endpoint
- Add `POST /wallet/transaction` API endpoint, creates a transaction, allowing control of spending address and multiple destinations
- Add `POST /wallet/encrypt` API endpoint, encrypts wallet and returns encrypted wallet without sensitive data
- Add `POST /wallet/decrypt` API endpoint, decrypts wallet and returns decrypted wallet without sensitive data
- Add `POST /wallet/seed` API endpoint, returns the seed of an encrypted wallet. Unencrypted wallets will not expose their seeds over the API. Requires `-enable-seed-api` option
- `-enable-seed-api` option to enable `POST /wallet/seed`
- Add `"size"` to block API response data (affects `GET /block`, `GET /blocks` and `GET /last_blocks`)
- Write [specification for skycoin URIs](https://github.com/skycoin/skycoin#uri-specification) (based upon bip21)

### Fixed

- #1309, Float imprecision error in frontend malformed some spend amounts, preventing the spend
- Fix one aspect of sync stalling caused by a 5-second blocking channel write by switching it to a non-blocking write, decreasing timeouts and increasing buffer sizes

### Changed

- `GET /wallet` API endpoint, remove sensitive data from the response, and fix the data format to be the same as `POST /wallet/create`
- `GET /wallets` API endpoint, remove sensitive data from the response
- `POST /wallet/create` API endpoint, add `encrypt(bool)` and `password` argument
- `POST /wallet/newAddress` API endpoint, add `password` argument
- `POST /wallet/spend` API endpoint, add `password` argument
- Change `-disable-wallet-api` to `-enable-wallet-api`, and disable the wallet API by default
- `-launch-browser` is set to false by default
- A default wallet will not be created on startup if there is no wallet. Instead, the wallet setup wizard will run
- Replace [op/go-logging](https://github.com/op/go-logging) with [logrus](https://github.com/sirupsen/logrus)
- Disable JSON-RPC 2.0 interface when running the application with `run.sh` and electron
- Whitespace will be trimmed from the seed string by the frontend client before creating or loading a wallet
- Notify the user when their wallets have unconfirmed transactions
- Return an error when providing a transaction that spends to the null address in `POST /injectTransaction`
- Change accepted `-log-level` values to `debug`, `info`, `warn`, `error`, `fatal` and `panic` (previously were `debug`, `info`, `notice`, `warning`, `error` and `critical`)
- Default log level is `info`

### Removed

- Remove `"seed"`, `"lastSeed"` and `"secret_key"` in address entries from wallet API responses. A wallet's seed can be accessed through `POST /wallet/seed` only if the wallet is encrypted and the node is run with `-enable-seed-api`
- Remove unused `-logtogui` and `-logbufsize` options

## [0.22.0] - 2018-03-20

### Added

- go1.10 support
- Add Dockerfile
- Add libskycoin C API wrapper
- New wallet UI
- Notify the user when a new version is available
- CLI and GUI integration tests against a stable and live blockchain
- #877, Add `-disable-wallet-api` CLI option
- HTTP API client
- `/richlist` API method, returns top n address balances
- `/addresscount` API method, returns the number of addresses that have any amount of coins
- `/transactions` API method, returns transactions of addresses
- `/wallet/unload` API method, removes the wallet of given id from wallet services

### Fixed

- #1021, remove `SendOr404` and `SendOr500` as they do not work properly due to typed nils
- Add Read, Write and Idle timeouts to the HTTP listener, preventing file descriptor leaks
- Support absolute and relative paths for `-data-dir` option
- Prevent creating transactions whose size exceeds the maximum block size
- Check addition and multiplication uint64 overflow
- Keep trusted peers in the peerlist permanently, even if they are unreachable
- #885, Add `Host` header check to localhost HTTP interfaces to prevent DNS rebinding attacks
- #896, Add CSRF check to wallet API
- Fix base58 address parsing, which allowed leading invalid characters and treated unknown characters as a '1'
- Fix occasional error which causes blockchain progress not to be shown in front-end

### Changed

- #1080, `/wallet/transactions` now returns a proper json object with pending transactions under `transactions` key
- #951, cap cli createRawTransaction and send command coinhour distribution, coinhours are capped to a maximum of receiving coins for the address with a minimum of 1 coinhour
- Upgrade to Angular 5
- Add `total_coinhour_supply` and `current_coinhour_supply` to `/coinSupply` endpoint
- #800, Add entropy parameter to `/wallet/newSeed` endpoint. Entropy can be 128 (default) or 256, corresponding to 12- and 24-word seeds respectively
- #866, Include coins and hours in `/explorer/address` inputs

### Removed

- Remove `/lastTxs` API endpoint
- Remove `/logs` and log buffering due to possible crash
- Remove `/wallets/reload` endpoint
- Remove deprecated `/api/getEffectiveOutputs`, use `/coinSupply`.

## [0.21.1] - 2017-12-14

### Fixed

- Fix blank page issue in windows gui wallet, which was caused by misusing the flag of -download-peers-list in electron.

## [0.21.0] - 2017-12-10

### Added

- Require transactions to have an input with non-zero coinhours
- Add `-peerlist-size` and `-max-outgoing-connections` CLI options
- Add `-download-peerlist` and `-peerlist-url` CLI options, to get peers from a URL
- For electron clients, download a list of peers from https://downloads.skycoin.net/blockchain/peers.txt by default

### Fixed

- Fix change hours calculation. Previous gave 1/8 to change and destination addresses; now gives 1/4 to each
- #653, the peerlist size was too small and could be easily filled up; default changed to 65535 from 1000

### Changed

- CLI's `walletBalance` and `addressBalance` commands return aggregate balances for confirmed, spendable and expected balances. Coins are formatted as droplet strings. Hours added as strings.
- When splitting an odd number of hours in a spend, give the extra hour to the fee
- Add `block_seq` to `get_outputs` and `/outputs` API response
- Improve UxOut spend selection. Previously, they were spent oldest first. Now they are spent to ensure a non-zero coinhour input and otherwise minimize coinhours.
- `create_rawtx` will try to minimize the number of UxOuts used to create a transaction.
- `/wallet/spend` will try to maximize the number of UxOuts used to create a transaction.
- Update the default peerlist size to 65535 from 1000
- When loading a wallet, 100 addresses will be scanned ahead to find one with a balance

## [0.20.4] - 2017-11-22

### Added

- Add `/logs` api to filter skycoin logs, so that we can add a debug panel to the GUI wallet to show logs

## [0.20.3] - 2017-10-23

### Fixed

- Fix block sync stall (mostly affected Windows users, but any OS was potentially affected)

## [0.20.2] - 2017-10-12

### Fixed

- Fixed Linux .AppImage missing "Category" field
- Clean up electron build script, switch to yarn and remove gulp

## [0.20.1] - 2017-10-12

### Fixed

- Fixed app icon padding

## [0.20.0] - 2017-10-10

### Added

- New wallet frontend in angular4. This is a complete rewrite and fixes many of the old wallet issues.
- New wallet has preliminary support for OTC functionality
- Create `webrpc.Client` for JSON-2.0 RPC calls.
- Add this CHANGELOG.md file.
- Add Installation.md file, with install instructions for go.
- Timelock distribution addresses. The first 25% of the distribution is spendable. After that 25% is spent, a timestamp will be added to the code to enable further distribution.
- Add `/coinSupply` endpoint. Correctly returns total, locked and unlocked coin amounts.
- `testutil` package for common test setup methods.
- `/version` endpoint, which will return the current node version number and the HEAD commit id when build the node
- `-no-ping-log` option to disable ping/pong log output
- Check for invalid block signatures during startup and recreate the database if they are corrupted.
- Add methods for converting fixed-point decimal strings to droplets and vice versa.
- Add `make run`, `make test`, `make lint`, `make check` to `Makefile`

### Changed

- Flag peers as incoming or outgoing.
- Refactor to decouple `wallet` and `visor` package.
- Refactor `cli` package for use as a library.
- `README` improvements.
- Set default wallet's label as "Your Wallet"
- Use BIP32 mnemomic seeds by default in `address_gen`.
- Add `-x` option to `address_gen`, to generate a random base64-encoded 128-bit seed instead of a BIP32 mnemomic seed.
- Add `-v` option to `address_gen` to print all address information (pubkey, seckey, address, seed) to stdout as JSON.
- All API and CLI methods with "coin"-related arguments must be a string and can use decimal notation to specify coin amounts.
- CLI's `walletHistory` command prints amounts as fixed-point decimal strings. Previously, it printed amounts as integers representing whole skycoin amounts, and did not support droplets / fractional skycoins.
- A user is prevented from broadcasting a new transaction with unspent outputs that they have already sent as an unconfirmed transaction.

### Deprecated

- `/api/getEffectiveOutputs` is deprecated in favor of `/coinSupply`.

### Removed

- Old wallet
- `/api/create-address` endpoint (use the `address_gen` tool)

### Fixed

- Wallet folder path loading.
- #371 Fix `/wallet/spend`, will return only when pending transaction is confirmed.
- #443 Fix predicted balance in `/wallet/spend` API call.
- #444 Fix bug in `/blockchain/progress` API call.
- Removed globals in `gui` package that caused race condition with wallet API calls.
- #494 Clean invalid unconfirmed transactions during startup.
- Various race conditions around the bolt.DB blockchain DB
- Missing `strand()` call in `daemon.Visor.AnnounceTxns`.

### Security

## [0.19.1] - 2017-08-26

### Fixed

- #459 dist folder in repo out of date, wallet gui does not load

## [0.19.0] - 2017-07-11

### Added

- Add synchronize indicator when downloading blocks.
- #352 Store unspent pool in db for quick recovery when node restart
- Speed up the time the node start the browser
- Cache unspent pool in memory to speed up query action
- #411 Add button to hide seed
- #380 Move anything with heavy imports into util sub package

### Fixed

- #421 Sort wallet transaction history by time
- #398 Remove seeds from DOM
- #390 Make `go test ./src/...` work
- #383 Error during installation from skycoin source code
- #375 Node can't recovery from zero connections
- #376 Explorer api `/explorer/address` does not return spend transactions
- #373 Master node will be closed if there're no transactions need to execute
- #360 Node will crash when do ctrl+c while downloading blocks
- #350 Wallet name always 'undefined' after loading wallet from seed

[Unreleased]: https://github.com/skycoin/skycoin/compare/master...develop
[0.23.0]: https://github.com/skycoin/skycoin/compare/v0.22.0...v0.23.0
[0.22.0]: https://github.com/skycoin/skycoin/compare/v0.21.1...v0.22.0
[0.21.1]: https://github.com/skycoin/skycoin/compare/v0.21.0...v0.21.1
[0.21.0]: https://github.com/skycoin/skycoin/compare/v0.20.4...v0.21.0
[0.20.4]: https://github.com/skycoin/skycoin/compare/v0.20.3...v0.20.4
[0.20.3]: https://github.com/skycoin/skycoin/compare/v0.20.2...v0.20.3
[0.20.2]: https://github.com/skycoin/skycoin/compare/v0.20.1...v0.20.2
[0.20.1]: https://github.com/skycoin/skycoin/compare/v0.20.0...v0.20.1
[0.20.0]: https://github.com/skycoin/skycoin/compare/v0.19.1...v0.20.0
[0.19.1]: https://github.com/skycoin/skycoin/compare/v0.19.0...v0.19.1
[0.19.0]: https://github.com/skycoin/skycoin/commit/dd924e1f2de8fab945e05b3245dbeabf267f2910<|MERGE_RESOLUTION|>--- conflicted
+++ resolved
@@ -8,17 +8,11 @@
 
 ### Added
 
-<<<<<<< HEAD
+- Add `-version` flag to show node version
+
 ### Fixed
 
 - Reduce connection disconnects, improves syncing
-=======
-- Add `-version` flag to show node version
-
-### Fixed
-
-- #1390, Add -version flag
->>>>>>> 18246ab7
 
 ### Changed
 
