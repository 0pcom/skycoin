# Changelog
All notable changes to this project will be documented in this file.

The format is based on [Keep a Changelog](http://keepachangelog.com/en/1.0.0/)
and this project adheres to [Semantic Versioning](http://semver.org/spec/v2.0.0.html).

## [Unreleased]

### Added

- Add `-disable-header-check` flag to disable host/origin/referer header checks for the node APIs and add `header_check_enabled` parameter in `/health` endpoint.
- Add CLI `checkDBDecoding` command to verify the `skyencoder`-generated binary decoders match the reflect-based decoder
- Add `unsigned` option to `POST /api/v1/wallet/transaction` to create unsigned transactions from a wallet
- Add `POST /api/v2/wallet/transaction/sign` to sign an unsigned transaction with a wallet
- Add `unsigned` option to `POST /api/v2/transaction/verify` for verifying an unsigned transaction
- Add `POST /api/v2/transaction` to create an unsigned transaction from addresses or unspent outputs without a wallet

### Fixed

<<<<<<< HEAD
- Return v2-style error for disabled endpoints
=======
- #2172 Fix electron build failure for linux system
>>>>>>> ebcf17a8

### Changed

- Duplicate wallets in the wallets folder will prevent the application from starting
- An empty wallet in the wallets folder will prevent the application from starting
- Use [`skyencoder`](https://github.com/skycoin/skyencoder)-generated binary encoders/decoders for network and database data, instead of the reflect-based encoders/decoders in `cipher/encoder`.
- Add `/api/v1/resendUnconfirmedTxns` to the `WALLET` API set
- In `POST /api/v1/wallet/transaction`, moved `wallet` parameters to the top level of the object

### Removed

- `/api/v1/explorer/address` endpoint (use `GET /api/v1/transactions?verbose=1` instead). See https://github.com/skycoin/skycoin/blob/develop/src/api/README.md#migrating-from--api-v1-explorer-address
- The unversioned REST API (the `-enable-unversioned-api` is removed, prefix your API requests with `/api/v1` if they don't have an `/api/vx` prefix already). See https://github.com/skycoin/skycoin/blob/develop/src/api/README.md#migrating-from-the-unversioned-api
- JSON-RPC 2.0 interface (this is no longer used by the CLI tool, and the REST API supports everything the JSON-RPC 2.0 API does). See https://github.com/skycoin/skycoin/blob/develop/src/api/README.md#migrating-from-the-jsonrpc-api
- `/api/v1/wallet/spend` endpoint (use `POST /api/v1/wallet/transaction` followed by `POST /api/v1/injectTransaction` instead). See https://github.com/skycoin/skycoin/blob/develop/src/api/README.md#migrating-from--api-v1-spend

## [0.25.1] - 2019-02-08

### Added

- Add CLI `addressTransactions` command
- Add `/api/v2/wallet/seed/verify` to verify if seed is a valid bip39 mnemonic seed
- Filter transactions in the History view in the UI

### Fixed

- `/api/v1/health` will return correct build info when running Docker containers based on `skycoin/skycoin` mainnet image.
- #2083, Windows desktop wallet sometimes shows "Error#1" on start

### Changed

- Extend URI specification to allow plain addresses (i.e. without a `skycoin:` prefix)
- Switch `skycoin-cli` from `urfave/cli` to `spf13/cobra`.
  Now all options of a cli command must only use `--` prefix instead of a mix of `--` and `-` prefixes.
  `-` prefix is only allowed when using shorthand notation.
- Use an optimized `base58` library for faster address decoding and encoding.

### Removed

- Remove libskycoin source code. Migrated to https://github.com/skycoin/libskycoin

## [0.25.0] - 2018-12-19

### Upcoming deprecated method removal notice

In the v0.26.0 these features and functions will be removed.  If you have a need for any of these features, let us know.

- JSON-RPC 2.0 interface (this is no longer used by the CLI tool, and the REST API supports everything the JSON-RPC 2.0 API does). See https://github.com/skycoin/skycoin/blob/develop/src/api/README.md#migrating-from-the-jsonrpc-api
- `/api/v1/wallet/spend` endpoint (use `POST /api/v1/wallet/transaction` followed by `POST /api/v1/injectTransaction` instead). See https://github.com/skycoin/skycoin/blob/develop/src/api/README.md#migrating-from--api-v1-spend
- The unversioned REST API (the `-enable-unversioned-api` option will be removed, prefix your API requests with `/api/v1`). See https://github.com/skycoin/skycoin/blob/develop/src/api/README.md#migrating-from-the-unversioned-api
- `/api/v1/explorer/address` endpoint (use `GET /api/v1/transactions?verbose=1` instead). See https://github.com/skycoin/skycoin/blob/develop/src/api/README.md#migrating-from--api-v1-explorer-address

### Notice

Nodes v0.23.0 and earlier will not be able to connect to v0.25.0 due to a change in the introduction packet message.

Nodes v0.24.1 and earlier will not be able to connect to v0.26.0 due to a similar change.

Make sure to upgrade to v0.25.0 so that your node will continue to connect once v0.26.0 is released.

### Added

- Add `-csv` option to `cli send` and `cli createRawTransaction`, which will send coins to multiple addresses defined in a csv file
- Add `-disable-default-peers` option to disable the default hardcoded peers and mark all cached peers as untrusted
- Add `-custom-peers-file` to load peers from disk. This peers file is a newline separate list of `ip:port` strings
- Add `user_agent`, `coin`, `csrf_enabled`, `csp_enabled`, `wallet_api_enabled`, `unversioned_api_enabled`, `gui_enabled` and `json_rpc_enabled`, `coinhour_burn_factor` configuration settings and `started_at` timestamp to the `/api/v1/health` endpoint response
- Add `verbose` flag to `/api/v1/block`, `/api/v1/blocks`, `/api/v1/last_blocks`, `/api/v1/pendingTxs`, `/api/v1/transaction`, `/api/v1/transactions`, `/api/v1/wallet/transactions` to return verbose block data, which includes the address, coins, hours and calculcated_hours of the block's transaction's inputs
- Add `encoded` flag to `/api/v1/transaction` to return an encoded transaction
- Add `-http-prof-host` option to choose the HTTP profiler's bind hostname (defaults to `localhost:6060`)
- Add `-enable-api-sets`, `-disable-api-sets`, `-enable-all-api-sets` options to choose which sets of API endpoints to enable. Options are `READ`, `STATUS`, `TXN`, `WALLET`, `PROMETHEUS`, `INSECURE_WALLET_SEED`, `DEPRECATED_WALLET_SPEND`. Multiple values must be comma separated.
- `/api/v1/wallet/spend` is deprecated and requires `-enable-api-set=DEPRECATED_WALLET_SPEND` to enable it. Use `/api/v1/wallet/transaction` and `/api/v1/injectTransaction` instead.
- Add `-host-whitelist` option to specify alternate allowed hosts when communicating with the API bound to a localhost interface
- Add the head block header to the response of `GET /api/v1/outputs`
- Add `"ux_hash"` to block headers in API responses
- Database verification will only be performed once when upgrading to the next version. Verification will not be performed on subsequent upgrades unless necessary. To force verification, use `-verify-db=true`. Note that it is unsafe to downgrade the skycoin node without erasing the database first.
- Add `seqs` parameter to `/api/v1/blocks` to query multiple blocks by sequences
- Add `/api/v2/wallet/recover` to recover an encrypted wallet by providing the seed
- Add HTTP Basic Auth options `-web-interface-username` and `-web-interface-password`. Auth is only available when using `-web-interface-https` unless `-web-interface-plaintext-auth` is also used.
- Go application metrics exported at `/api/v2/metrics` (API set `PROMETHEUS`) in Prometheus format
- Add `/api/v2/wallet/recover` to recover an encrypted wallet by providing the seed
- Add `fiberAddressGen` CLI command to generate distribution addresses for fiber coins
- Coinhour burn factor when creating transactions can be configured at runtime with `USER_BURN_FACTOR` envvar
- Max transaction size when creating transactions can be configured at runtime with `USER_MAX_TXN_SIZE` envvar
- Max decimals allowed when creating transactions can be configured at runtime with `USER_MAX_DECIMALS` envvar
- Daemon configured builds will be available on the [releases](https://github.com/skycoin/skycoin/releases) page. The builds available for previous versions are configured for desktop client use.
- `skycoin-cli` builds will be available on the [releases](https://github.com/skycoin/skycoin/releases) page.
- A user agent string is sent in the wire protocol's introduction packet
- `-max-connections` option to control total max connections
- `/api/v1/network/disconnect` to disconnect a peer
- Complete support for `cipher` package in `libskycoin` C API.
- Add `coin`, `wallet`, `util/droplet` and `util/fee` methods as part of `libskycoin` C API
- Add `make update-golden-files` to `Makefile`
- Add CLI `richlist` command
- Add `util/droplet` and `util/fee` API's as part of `libskycoin`
- Implement SWIG interfaces in order to generate client libraries for multiple programming languages

### Fixed

- Fix hanging process caused when the p2p listener port is already in use
- Fix exit status of CLI tool when wallet file cannot be loaded
- Fix `calculated_hours` and `fee` in `/api/v1/explorer/address` responses
- Fix `calculated_hours` and `fee` in `/api/v2/transaction/verify` responses for confirmed transactions
- `/api/v1/blocks` and `/api/v1/last_blocks` return `500` instead of `400` on database errors
- `POST /api/v1/wallet` returns `500` instead of `400` for internal errors
- Fix unspent output hashes in the `cli decodeRawTransaction` result
- `POST /api/v1/wallet/newAddress` and `POST /api/v1/wallet/spend` will correctly fail if the wallet is not encrypted but a password is provided
- Return `503` error for `/api/v1/injectTransaction` for all message broadcast failures (note that it is still possible for broadcast to fail but no error to be returned, in certain conditions)
- Fixed autogenerated HTTPS certs. Certs are now self-signed ECDSA certs, valid for 10 years, valid for localhost and all public interfaces found on the machine. The default cert and key are renamed from cert.pem, key.pem to skycoind.cert, skycoind.key
- `/api/v1/resendUnconfirmedTxns` will return `503 Service Unavailable` is no connections are available for broadcast
- #1979, Fix header check to allow `localhost:6420`

### Changed

- Add blockchain pubkey in introduction message, it would close the connection if the pubkey is not matched, but would accept it if pubkey is not provided.
- CLI tool uses the REST API instead of the deprecated webrpc API to communicate with the node
- `cli status` return value is now the response from `GET /api/v1/health`, which changes some fields
- `/api/v1/network/` endpoints will return an empty array for array values instead of `null`
- `/api/v1/blocks` will return an empty array for `"blocks"` instead of `null`
- `/api/v1/blockchain/progress` will return an empty array for `"peers"` instead of `null`
- `go run cmd/skycoin/skycoin.go` will have exit status 1 on failure and exit status 2 on panic
- The deprecated JSON 2.0 RPC interface is disabled by default for all run modes, since it is no longer needed for the CLI tool
- Remove `"unknown"` from the `"status"` field in responses from `/api/v1/explorer/address`, `/api/v1/transaction`, `/api/v1/transactions`
- `cli decodeRawTransaction` output format changed, see the [CLI README](./src/cli/README.md)
- `/api/v1/wallet/spend` is deprecated, disabled by default and requires `-enable-api-sets=DEPRECATED_WALLET_SPEND` to enable it. Use `/api/v1/wallet/transaction` and `/api/v1/injectTransaction` instead.
- Invalid password in `/api/v1/wallet` requests now return `400` instead of `401`
- Replace `cmd/address_gen/` and `cmd/address_gen2` with `go run cmd/cli/cli.go addressGen`
- `cli addressGen` arguments have changed
- `cli generateWallet` renamed to `cli walletCreate`
- `cli generateAddresses` renamed to `cli walletAddAddresses`
- `/api/v1/explorer/address` is deprecated in favor of `/api/v1/transactions?verbose=1`
- `/api/v1/balance`, `/api/v1/transactions`, `/api/v1/outputs` and `/api/v1/blocks` accept the `POST` method so that large request bodies can be sent to the server, which would not fit in a `GET` query string
- Send new `DISC` disconnect packet to peer before disconnecting
- `/api/v1/health` `"open_connections"` value now includes incoming connections. Added `"outgoing_connections"` and `"incoming_connections"` fields to separate the two.
- `run.sh` is now `run-client.sh` and a new `run-daemon.sh` script is added for running in server daemon mode
- `/api/v1/network/connection*` connection object's field `"introduced"` replaced with field `"state"` which may have the values `"pending"`, `"connected"` or `"introduced"`
- `/api/v1/network/connection*` field `"is_trusted_peer"` added to connection object to indicate if the peer is in the hardcoded list of default peers
- `/api/v1/network/connection*` field `"connected_at"`, `"unconfirmed_burn_factor"` and `"unconfirmed_max_transaction_size"` added to connection object
- `/api/v1/network/connections` now includes incoming connections. Filters are added to query connections by state and direction
- `/api/v1/resendUnconfirmedTxns` is now a `POST` method, previously was a `GET` method
- Transactions that violation soft constraints will propagate through the network
- Node will send more peers before disconnecting due to a full peer list
- Refactor CSRF to use HMAC tokens.
- Add transaction verification parameters to the `GET /health` response

### Removed

- Remove `USE_CSRF` envvar from the CLI tool. It uses the REST API client now, which will automatically detect CSRF as needed, so no additional configuration is necessary.  Operators may still wish to disable CSRF on their remote node to reduce request overhead.
- Remove `-enable-wallet-api` and `-enable-seed-api` in place of including `WALLET` and `INSECURE_WALLET_SEED` in `-enable-api-sets`.
- Copies of the source code removed from release builds due to build artifact size

## [0.24.1] - 2018-07-30

### Added

- Add Content-Security-Policy header to http responses

### Fixed

- Fix portable browser version opening to blank page

### Changed

- Increase visor db timeout to 5000 `ms`
- Change `InitTransaction` to accept parameters for distributing genesis coin to distribution wallets

### Removed

## [0.24.0] - 2018-07-06

### Added

- Minimum go version is go1.10
- Add environment variable `DATA_DIR` in CLI
- `USE_CSRF` environment variable for CLI, if the remote node has CSRF enabled (CSRF is enabled by default, use `-disable-csrf` to disable)
- `cli showConfig` command to echo the cli's configuration back to the user
- Option to generate 12/24 word seed when creating new wallet
- libskycoin 0.0.1 released with bindings for cipher/address, cipher/hash, cipher/crypto, cli/create_rawtx
- Add `-version` flag to show node version
- Add transaction verification step to "Send" page
- Add more details about transaction in transaction history
- Add advanced spend UI
- Add CLI `encryptWallet` command
- Add CLI `decryptWallet` command
- Add CLI `showSeed` command
- Add `password` argument to the CLI commands of `addPrivateKey`, `createRawTransaction`, `generateAddresses`, `generateWallet`, `send`
- Support for decoding map values in cipher binary encoder
- Expose known block height of peer in brand new `height` field added in responses of `GET /api/v1/network/connections` API endpoints
- `-verify-db` option (default true), will verify the database integrity during startup and exit if a problem is found
- `-reset-corrupt-db` option (default false) will verify the database integrity during startup and reset the db if a problem is found
- `GET /explorer/address`: add `fee` to transaction objects and `calculated_hours` to transaction inputs
- Test data generator and test suite for verification of alternative `cipher` implementations
- Begin `/api/v2` API endpoints. These endpoints are in beta and subject to change.
- Add `POST /api/v2/transaction/verify` API endpoint
- Add `POST /api/v2/address/verify` API endpoint
- Add `ignore_unconfirmed` option to `POST /api/v1/wallet/transaction` to allow transactions to be created or spent even if there are unspent outputs in the unconfirmed pool.
- Add `uxouts` to `POST /api/v1/wallet/transaction`, to allow specific unspent outputs to be used in a transaction.
- Add Dockerfile in docker/images/dev-cli to build a docker image suitable for development.
- Coin creator tool, `cmd/newcoin`, to quickly bootstrap a new fiber coin
- Add Dockerfile in `docker/images/dev-dind` to build a docker in docker image based on skycoindev-cli.

### Fixed

- Reduce connection disconnects, improves syncing
- Fix #1171, update CLI to support wallet encryption
- Use `bolt.Tx` correctly for read operations
- Docker images for `arm32v5` and `ar32v7` architectures by using busybox as base in docker/images/mainnet/Dockerfile and docker/images/mainnet/hooks/

### Changed

- JSON 2.0 RPC interface (used by the CLI tool) is now served on the same host interface as the REST API, port `6420`. The additional listener has been removed.
- CLI's `RPC_ADDR` environment variable must now start with a scheme e.g. `http://127.0.0.1:6420`, previously it did not use a scheme.
- API response will be gzip compressed if client sends request with 'Accept-Encoding' contains 'gzip' in the header.
- `GET /api/v1/wallet/balance` and `GET /api/v1/balance` now return an address balance list as well.
- API endpoints are prefixed with `/api/v1/`. API endpoints without the `/api/v1/` prefix are deprecated but can be enabled with `-enable-unversioned-api`. Please migrate to use `/api/v1/` prefix in URLs.
- Enable message protocol upgrade
- `change_address` is no longer required in `POST /api/v1/wallet/transaction`. If not provided, `change_address` will default to one of the addresses being spent from.
- In `POST /api/v1/wallet/transaction`, for `auto` type `share` mode requests, if extra coinhours remain after applying the `share_factor` but change cannot be made due to insufficient coins, the `share_factor` will switch to `1.0`.
- Support automatic port allocation of the API interface by specifying port 0
- The web interface / API port is randomly allocated for the precompiled standalone client and electron client released on the website.
  If you are using the CLI tool or another API client to communicate with the standalone client, use `-web-interface-port=6420` to continue using port 6420.
  If the program is run from source (e.g. `go run`, `run.sh`, `make run`) there is no change, the API will still be on port 6420.
- Change number of outgoing connections to 8 from 16
- Transaction history shows transactions between own addresses
- Client will only maintain one connection to the default hardcoded peers, instead of all of them

### Removed

- Remove `-rpc-interface-addr`, `-rpc-interface-port` options.  The RPC interface is now on default port `6420` with the REST API.
- Remove `-rpc-thread-num` option
- Remove `-connect-to` option
- Remove `-print-web-interface-address` option
- Remove support for go1.9

## [0.23.0] - 2018-04-22

### Added

- Add wallet setup wizard
- Add wallet encryption, using chacha20+poly1305 for encryption and authentication and scrypt for key derivation. Encrypted data is stored in the wallet file in a `"secrets"` metadata field
- Add `GET /health` endpoint
- Add `POST /wallet/transaction` API endpoint, creates a transaction, allowing control of spending address and multiple destinations
- Add `POST /wallet/encrypt` API endpoint, encrypts wallet and returns encrypted wallet without sensitive data
- Add `POST /wallet/decrypt` API endpoint, decrypts wallet and returns decrypted wallet without sensitive data
- Add `POST /wallet/seed` API endpoint, returns the seed of an encrypted wallet. Unencrypted wallets will not expose their seeds over the API. Requires `-enable-seed-api` option
- `-enable-seed-api` option to enable `POST /wallet/seed`
- Add `"size"` to block API response data (affects `GET /block`, `GET /blocks` and `GET /last_blocks`)
- Write [specification for skycoin URIs](https://github.com/skycoin/skycoin#uri-specification) (based upon bip21)

### Fixed

- #1309, Float imprecision error in frontend malformed some spend amounts, preventing the spend
- Fix one aspect of sync stalling caused by a 5-second blocking channel write by switching it to a non-blocking write, decreasing timeouts and increasing buffer sizes

### Changed

- `GET /wallet` API endpoint, remove sensitive data from the response, and fix the data format to be the same as `POST /wallet/create`
- `GET /wallets` API endpoint, remove sensitive data from the response
- `POST /wallet/create` API endpoint, add `encrypt(bool)` and `password` argument
- `POST /wallet/newAddress` API endpoint, add `password` argument
- `POST /wallet/spend` API endpoint, add `password` argument
- Change `-disable-wallet-api` to `-enable-wallet-api`, and disable the wallet API by default
- `-launch-browser` is set to false by default
- A default wallet will not be created on startup if there is no wallet. Instead, the wallet setup wizard will run
- Replace [op/go-logging](https://github.com/op/go-logging) with [logrus](https://github.com/sirupsen/logrus)
- Disable JSON-RPC 2.0 interface when running the application with `run.sh` and electron
- Whitespace will be trimmed from the seed string by the frontend client before creating or loading a wallet
- Notify the user when their wallets have unconfirmed transactions
- Return an error when providing a transaction that spends to the null address in `POST /injectTransaction`
- Change accepted `-log-level` values to `debug`, `info`, `warn`, `error`, `fatal` and `panic` (previously were `debug`, `info`, `notice`, `warning`, `error` and `critical`)
- Default log level is `info`

### Removed

- Remove `"seed"`, `"lastSeed"` and `"secret_key"` in address entries from wallet API responses. A wallet's seed can be accessed through `POST /wallet/seed` only if the wallet is encrypted and the node is run with `-enable-seed-api`
- Remove unused `-logtogui` and `-logbufsize` options

## [0.22.0] - 2018-03-20

### Added

- go1.10 support
- Add Dockerfile
- Add libskycoin C API wrapper
- New wallet UI
- Notify the user when a new version is available
- CLI and GUI integration tests against a stable and live blockchain
- #877, Add `-disable-wallet-api` CLI option
- HTTP API client
- `/richlist` API method, returns top n address balances
- `/addresscount` API method, returns the number of addresses that have any amount of coins
- `/transactions` API method, returns transactions of addresses
- `/wallet/unload` API method, removes the wallet of given id from wallet services

### Fixed

- #1021, remove `SendOr404` and `SendOr500` as they do not work properly due to typed nils
- Add Read, Write and Idle timeouts to the HTTP listener, preventing file descriptor leaks
- Support absolute and relative paths for `-data-dir` option
- Prevent creating transactions whose size exceeds the maximum block size
- Check addition and multiplication uint64 overflow
- Keep trusted peers in the peerlist permanently, even if they are unreachable
- #885, Add `Host` header check to localhost HTTP interfaces to prevent DNS rebinding attacks
- #896, Add CSRF check to wallet API
- Fix base58 address parsing, which allowed leading invalid characters and treated unknown characters as a '1'
- Fix occasional error which causes blockchain progress not to be shown in front-end

### Changed

- #1080, `/wallet/transactions` now returns a proper json object with pending transactions under `transactions` key
- #951, cap cli createRawTransaction and send command coinhour distribution, coinhours are capped to a maximum of receiving coins for the address with a minimum of 1 coinhour
- Upgrade to Angular 5
- Add `total_coinhour_supply` and `current_coinhour_supply` to `/coinSupply` endpoint
- #800, Add entropy parameter to `/wallet/newSeed` endpoint. Entropy can be 128 (default) or 256, corresponding to 12- and 24-word seeds respectively
- #866, Include coins and hours in `/explorer/address` inputs
- Rename cached `peers.txt` file to `peers.json`

### Removed

- Remove `/lastTxs` API endpoint
- Remove `/logs` and log buffering due to possible crash
- Remove `/wallets/reload` endpoint
- Remove deprecated `/api/getEffectiveOutputs`, use `/coinSupply`.

## [0.21.1] - 2017-12-14

### Fixed

- Fix blank page issue in windows gui wallet, which was caused by misusing the flag of -download-peers-list in electron.

## [0.21.0] - 2017-12-10

### Added

- Require transactions to have an input with non-zero coinhours
- Add `-peerlist-size` and `-max-outgoing-connections` CLI options
- Add `-download-peerlist` and `-peerlist-url` CLI options, to get peers from a URL
- For electron clients, download a list of peers from https://downloads.skycoin.net/blockchain/peers.txt by default

### Fixed

- Fix change hours calculation. Previous gave 1/8 to change and destination addresses; now gives 1/4 to each
- #653, the peerlist size was too small and could be easily filled up; default changed to 65535 from 1000

### Changed

- CLI's `walletBalance` and `addressBalance` commands return aggregate balances for confirmed, spendable and expected balances. Coins are formatted as droplet strings. Hours added as strings.
- When splitting an odd number of hours in a spend, give the extra hour to the fee
- Add `block_seq` to `get_outputs` and `/outputs` API response
- Improve UxOut spend selection. Previously, they were spent oldest first. Now they are spent to ensure a non-zero coinhour input and otherwise minimize coinhours.
- `create_rawtx` will try to minimize the number of UxOuts used to create a transaction.
- `/wallet/spend` will try to maximize the number of UxOuts used to create a transaction.
- Update the default peerlist size to 65535 from 1000
- When loading a wallet, 100 addresses will be scanned ahead to find one with a balance

## [0.20.4] - 2017-11-22

### Added

- Add `/logs` api to filter skycoin logs, so that we can add a debug panel to the GUI wallet to show logs

## [0.20.3] - 2017-10-23

### Fixed

- Fix block sync stall (mostly affected Windows users, but any OS was potentially affected)

## [0.20.2] - 2017-10-12

### Fixed

- Fixed Linux .AppImage missing "Category" field
- Clean up electron build script, switch to yarn and remove gulp

## [0.20.1] - 2017-10-12

### Fixed

- Fixed app icon padding

## [0.20.0] - 2017-10-10

### Added

- New wallet frontend in angular4. This is a complete rewrite and fixes many of the old wallet issues.
- New wallet has preliminary support for OTC functionality
- Create `webrpc.Client` for JSON-2.0 RPC calls.
- Add this CHANGELOG.md file.
- Add Installation.md file, with install instructions for go.
- Timelock distribution addresses. The first 25% of the distribution is spendable. After that 25% is spent, a timestamp will be added to the code to enable further distribution.
- Add `/coinSupply` endpoint. Correctly returns total, locked and unlocked coin amounts.
- `testutil` package for common test setup methods.
- `/version` endpoint, which will return the current node version number and the HEAD commit id when build the node
- `-no-ping-log` option to disable ping/pong log output
- Check for invalid block signatures during startup and recreate the database if they are corrupted.
- Add methods for converting fixed-point decimal strings to droplets and vice versa.
- Add `make run`, `make test`, `make lint`, `make check` to `Makefile`

### Changed

- Flag peers as incoming or outgoing.
- Refactor to decouple `wallet` and `visor` package.
- Refactor `cli` package for use as a library.
- `README` improvements.
- Set default wallet's label as "Your Wallet"
- Use BIP32 mnemomic seeds by default in `address_gen`.
- Add `-x` option to `address_gen`, to generate a random base64-encoded 128-bit seed instead of a BIP32 mnemomic seed.
- Add `-v` option to `address_gen` to print all address information (pubkey, seckey, address, seed) to stdout as JSON.
- All API and CLI methods with "coin"-related arguments must be a string and can use decimal notation to specify coin amounts.
- CLI's `walletHistory` command prints amounts as fixed-point decimal strings. Previously, it printed amounts as integers representing whole skycoin amounts, and did not support droplets / fractional skycoins.
- A user is prevented from broadcasting a new transaction with unspent outputs that they have already sent as an unconfirmed transaction.

### Deprecated

- `/api/getEffectiveOutputs` is deprecated in favor of `/coinSupply`.

### Removed

- Old wallet
- `/api/create-address` endpoint (use the `address_gen` tool)

### Fixed

- Wallet folder path loading.
- #371 Fix `/wallet/spend`, will return only when pending transaction is confirmed.
- #443 Fix predicted balance in `/wallet/spend` API call.
- #444 Fix bug in `/blockchain/progress` API call.
- Removed globals in `gui` package that caused race condition with wallet API calls.
- #494 Clean invalid unconfirmed transactions during startup.
- Various race conditions around the bolt.DB blockchain DB
- Missing `strand()` call in `daemon.Visor.AnnounceTxns`.

### Security

## [0.19.1] - 2017-08-26

### Fixed

- #459 dist folder in repo out of date, wallet gui does not load

## [0.19.0] - 2017-07-11

### Added

- Add synchronize indicator when downloading blocks.
- #352 Store unspent pool in db for quick recovery when node restart
- Speed up the time the node start the browser
- Cache unspent pool in memory to speed up query action
- #411 Add button to hide seed
- #380 Move anything with heavy imports into util sub package

### Fixed

- #421 Sort wallet transaction history by time
- #398 Remove seeds from DOM
- #390 Make `go test ./src/...` work
- #383 Error during installation from skycoin source code
- #375 Node can't recovery from zero connections
- #376 Explorer api `/explorer/address` does not return spend transactions
- #373 Block publisher node will be closed if there're no transactions need to execute
- #360 Node will crash when do ctrl+c while downloading blocks
- #350 Wallet name always 'undefined' after loading wallet from seed

[Unreleased]: https://github.com/skycoin/skycoin/compare/master...develop
[0.25.1]: https://github.com/skycoin/skycoin/compare/v0.25.0...v0.25.1
[0.25.0]: https://github.com/skycoin/skycoin/compare/v0.24.1...v0.25.0
[0.24.1]: https://github.com/skycoin/skycoin/compare/v0.24.0...v0.24.1
[0.24.0]: https://github.com/skycoin/skycoin/compare/v0.23.0...v0.24.0
[0.23.0]: https://github.com/skycoin/skycoin/compare/v0.22.0...v0.23.0
[0.22.0]: https://github.com/skycoin/skycoin/compare/v0.21.1...v0.22.0
[0.21.1]: https://github.com/skycoin/skycoin/compare/v0.21.0...v0.21.1
[0.21.0]: https://github.com/skycoin/skycoin/compare/v0.20.4...v0.21.0
[0.20.4]: https://github.com/skycoin/skycoin/compare/v0.20.3...v0.20.4
[0.20.3]: https://github.com/skycoin/skycoin/compare/v0.20.2...v0.20.3
[0.20.2]: https://github.com/skycoin/skycoin/compare/v0.20.1...v0.20.2
[0.20.1]: https://github.com/skycoin/skycoin/compare/v0.20.0...v0.20.1
[0.20.0]: https://github.com/skycoin/skycoin/compare/v0.19.1...v0.20.0
[0.19.1]: https://github.com/skycoin/skycoin/compare/v0.19.0...v0.19.1
[0.19.0]: https://github.com/skycoin/skycoin/commit/dd924e1f2de8fab945e05b3245dbeabf267f2910<|MERGE_RESOLUTION|>--- conflicted
+++ resolved
@@ -17,11 +17,8 @@
 
 ### Fixed
 
-<<<<<<< HEAD
 - Return v2-style error for disabled endpoints
-=======
 - #2172 Fix electron build failure for linux system
->>>>>>> ebcf17a8
 
 ### Changed
 
