# Changelog
All notable changes to this project will be documented in this file.

The format is based on [Keep a Changelog](http://keepachangelog.com/en/1.0.0/)
and this project adheres to [Semantic Versioning](http://semver.org/spec/v2.0.0.html).

## [Unreleased]

### Added

- `USE_CSRF` environment variable for CLI, if the remote node has CSRF enabled (CSRF is enabled by default, use `-disable-csrf` to disable)
- `cli showConfig` command to echo the cli's configuration back to the user
- Option to generate 12/24 word seed when creating new wallet
- Add `-version` flag to show node version
- Add CLI `encryptWallet` command
- Add CLI `decryptWallet` command
- Add CLI `showSeed` command
- Add `password` argument to the CLI commands of `addPrivateKey`, `createRawTransaction`, `generateAddresses`, `generateWallet`, `send`

### Fixed

- Reduce connection disconnects, improves syncing
- Fix #1171, update CLI to support wallet encryption

### Changed

<<<<<<< HEAD
- JSON 2.0 RPC interface (used by the CLI tool) is now served on the same host interface as the REST API, port `6420`. The additional listener has been removed.
- CLI's `RPC_ADDR` environment variable must now start with a scheme e.g. `http://127.0.0.1:6420`, previously it did not use a scheme.

=======
>>>>>>> 66fc7339
### Removed

- Remove `-rpc-interface-addr`, `-rpc-interface-port` options.  The RPC interface is now on default port `6420` with the REST API.
- Remove `-rpc-thread-num` option

## [0.23.0] - 2018-04-22

### Added

- Add wallet setup wizard
- Add wallet encryption, using chacha20+poly1305 for encryption and authentication and scrypt for key derivation. Encrypted data is stored in the wallet file in a `"secrets"` metadata field
- Add `GET /health` endpoint
- Add `POST /wallet/transaction` API endpoint, creates a transaction, allowing control of spending address and multiple destinations
- Add `POST /wallet/encrypt` API endpoint, encrypts wallet and returns encrypted wallet without sensitive data
- Add `POST /wallet/decrypt` API endpoint, decrypts wallet and returns decrypted wallet without sensitive data
- Add `POST /wallet/seed` API endpoint, returns the seed of an encrypted wallet. Unencrypted wallets will not expose their seeds over the API. Requires `-enable-seed-api` option
- `-enable-seed-api` option to enable `POST /wallet/seed`
- Add `"size"` to block API response data (affects `GET /block`, `GET /blocks` and `GET /last_blocks`)
- Write [specification for skycoin URIs](https://github.com/skycoin/skycoin#uri-specification) (based upon bip21)

### Fixed

- #1309, Float imprecision error in frontend malformed some spend amounts, preventing the spend
- Fix one aspect of sync stalling caused by a 5-second blocking channel write by switching it to a non-blocking write, decreasing timeouts and increasing buffer sizes

### Changed

- `GET /wallet` API endpoint, remove sensitive data from the response, and fix the data format to be the same as `POST /wallet/create`
- `GET /wallets` API endpoint, remove sensitive data from the response
- `POST /wallet/create` API endpoint, add `encrypt(bool)` and `password` argument
- `POST /wallet/newAddress` API endpoint, add `password` argument
- `POST /wallet/spend` API endpoint, add `password` argument
- Change `-disable-wallet-api` to `-enable-wallet-api`, and disable the wallet API by default
- `-launch-browser` is set to false by default
- A default wallet will not be created on startup if there is no wallet. Instead, the wallet setup wizard will run
- Replace [op/go-logging](https://github.com/op/go-logging) with [logrus](https://github.com/sirupsen/logrus)
- Disable JSON-RPC 2.0 interface when running the application with `run.sh` and electron
- Whitespace will be trimmed from the seed string by the frontend client before creating or loading a wallet
- Notify the user when their wallets have unconfirmed transactions
- Return an error when providing a transaction that spends to the null address in `POST /injectTransaction`
- Change accepted `-log-level` values to `debug`, `info`, `warn`, `error`, `fatal` and `panic` (previously were `debug`, `info`, `notice`, `warning`, `error` and `critical`)
- Default log level is `info`

### Removed

- Remove `"seed"`, `"lastSeed"` and `"secret_key"` in address entries from wallet API responses. A wallet's seed can be accessed through `POST /wallet/seed` only if the wallet is encrypted and the node is run with `-enable-seed-api`
- Remove unused `-logtogui` and `-logbufsize` options

## [0.22.0] - 2018-03-20

### Added

- go1.10 support
- Add Dockerfile
- Add libskycoin C API wrapper
- New wallet UI
- Notify the user when a new version is available
- CLI and GUI integration tests against a stable and live blockchain
- #877, Add `-disable-wallet-api` CLI option
- HTTP API client
- `/richlist` API method, returns top n address balances
- `/addresscount` API method, returns the number of addresses that have any amount of coins
- `/transactions` API method, returns transactions of addresses
- `/wallet/unload` API method, removes the wallet of given id from wallet services

### Fixed

- #1021, remove `SendOr404` and `SendOr500` as they do not work properly due to typed nils
- Add Read, Write and Idle timeouts to the HTTP listener, preventing file descriptor leaks
- Support absolute and relative paths for `-data-dir` option
- Prevent creating transactions whose size exceeds the maximum block size
- Check addition and multiplication uint64 overflow
- Keep trusted peers in the peerlist permanently, even if they are unreachable
- #885, Add `Host` header check to localhost HTTP interfaces to prevent DNS rebinding attacks
- #896, Add CSRF check to wallet API
- Fix base58 address parsing, which allowed leading invalid characters and treated unknown characters as a '1'
- Fix occasional error which causes blockchain progress not to be shown in front-end

### Changed

- #1080, `/wallet/transactions` now returns a proper json object with pending transactions under `transactions` key
- #951, cap cli createRawTransaction and send command coinhour distribution, coinhours are capped to a maximum of receiving coins for the address with a minimum of 1 coinhour
- Upgrade to Angular 5
- Add `total_coinhour_supply` and `current_coinhour_supply` to `/coinSupply` endpoint
- #800, Add entropy parameter to `/wallet/newSeed` endpoint. Entropy can be 128 (default) or 256, corresponding to 12- and 24-word seeds respectively
- #866, Include coins and hours in `/explorer/address` inputs

### Removed

- Remove `/lastTxs` API endpoint
- Remove `/logs` and log buffering due to possible crash
- Remove `/wallets/reload` endpoint
- Remove deprecated `/api/getEffectiveOutputs`, use `/coinSupply`.

## [0.21.1] - 2017-12-14

### Fixed

- Fix blank page issue in windows gui wallet, which was caused by misusing the flag of -download-peers-list in electron.

## [0.21.0] - 2017-12-10

### Added

- Require transactions to have an input with non-zero coinhours
- Add `-peerlist-size` and `-max-outgoing-connections` CLI options
- Add `-download-peerlist` and `-peerlist-url` CLI options, to get peers from a URL
- For electron clients, download a list of peers from https://downloads.skycoin.net/blockchain/peers.txt by default

### Fixed

- Fix change hours calculation. Previous gave 1/8 to change and destination addresses; now gives 1/4 to each
- #653, the peerlist size was too small and could be easily filled up; default changed to 65535 from 1000

### Changed

- CLI's `walletBalance` and `addressBalance` commands return aggregate balances for confirmed, spendable and expected balances. Coins are formatted as droplet strings. Hours added as strings.
- When splitting an odd number of hours in a spend, give the extra hour to the fee
- Add `block_seq` to `get_outputs` and `/outputs` API response
- Improve UxOut spend selection. Previously, they were spent oldest first. Now they are spent to ensure a non-zero coinhour input and otherwise minimize coinhours.
- `create_rawtx` will try to minimize the number of UxOuts used to create a transaction.
- `/wallet/spend` will try to maximize the number of UxOuts used to create a transaction.
- Update the default peerlist size to 65535 from 1000
- When loading a wallet, 100 addresses will be scanned ahead to find one with a balance

## [0.20.4] - 2017-11-22

### Added

- Add `/logs` api to filter skycoin logs, so that we can add a debug panel to the GUI wallet to show logs

## [0.20.3] - 2017-10-23

### Fixed

- Fix block sync stall (mostly affected Windows users, but any OS was potentially affected)

## [0.20.2] - 2017-10-12

### Fixed

- Fixed Linux .AppImage missing "Category" field
- Clean up electron build script, switch to yarn and remove gulp

## [0.20.1] - 2017-10-12

### Fixed

- Fixed app icon padding

## [0.20.0] - 2017-10-10

### Added

- New wallet frontend in angular4. This is a complete rewrite and fixes many of the old wallet issues.
- New wallet has preliminary support for OTC functionality
- Create `webrpc.Client` for JSON-2.0 RPC calls.
- Add this CHANGELOG.md file.
- Add Installation.md file, with install instructions for go.
- Timelock distribution addresses. The first 25% of the distribution is spendable. After that 25% is spent, a timestamp will be added to the code to enable further distribution.
- Add `/coinSupply` endpoint. Correctly returns total, locked and unlocked coin amounts.
- `testutil` package for common test setup methods.
- `/version` endpoint, which will return the current node version number and the HEAD commit id when build the node
- `-no-ping-log` option to disable ping/pong log output
- Check for invalid block signatures during startup and recreate the database if they are corrupted.
- Add methods for converting fixed-point decimal strings to droplets and vice versa.
- Add `make run`, `make test`, `make lint`, `make check` to `Makefile`

### Changed

- Flag peers as incoming or outgoing.
- Refactor to decouple `wallet` and `visor` package.
- Refactor `cli` package for use as a library.
- `README` improvements.
- Set default wallet's label as "Your Wallet"
- Use BIP32 mnemomic seeds by default in `address_gen`.
- Add `-x` option to `address_gen`, to generate a random base64-encoded 128-bit seed instead of a BIP32 mnemomic seed.
- Add `-v` option to `address_gen` to print all address information (pubkey, seckey, address, seed) to stdout as JSON.
- All API and CLI methods with "coin"-related arguments must be a string and can use decimal notation to specify coin amounts.
- CLI's `walletHistory` command prints amounts as fixed-point decimal strings. Previously, it printed amounts as integers representing whole skycoin amounts, and did not support droplets / fractional skycoins.
- A user is prevented from broadcasting a new transaction with unspent outputs that they have already sent as an unconfirmed transaction.

### Deprecated

- `/api/getEffectiveOutputs` is deprecated in favor of `/coinSupply`.

### Removed

- Old wallet
- `/api/create-address` endpoint (use the `address_gen` tool)

### Fixed

- Wallet folder path loading.
- #371 Fix `/wallet/spend`, will return only when pending transaction is confirmed.
- #443 Fix predicted balance in `/wallet/spend` API call.
- #444 Fix bug in `/blockchain/progress` API call.
- Removed globals in `gui` package that caused race condition with wallet API calls.
- #494 Clean invalid unconfirmed transactions during startup.
- Various race conditions around the bolt.DB blockchain DB
- Missing `strand()` call in `daemon.Visor.AnnounceTxns`.

### Security

## [0.19.1] - 2017-08-26

### Fixed

- #459 dist folder in repo out of date, wallet gui does not load

## [0.19.0] - 2017-07-11

### Added

- Add synchronize indicator when downloading blocks.
- #352 Store unspent pool in db for quick recovery when node restart
- Speed up the time the node start the browser
- Cache unspent pool in memory to speed up query action
- #411 Add button to hide seed
- #380 Move anything with heavy imports into util sub package

### Fixed

- #421 Sort wallet transaction history by time
- #398 Remove seeds from DOM
- #390 Make `go test ./src/...` work
- #383 Error during installation from skycoin source code
- #375 Node can't recovery from zero connections
- #376 Explorer api `/explorer/address` does not return spend transactions
- #373 Master node will be closed if there're no transactions need to execute
- #360 Node will crash when do ctrl+c while downloading blocks
- #350 Wallet name always 'undefined' after loading wallet from seed

[Unreleased]: https://github.com/skycoin/skycoin/compare/master...develop
[0.23.0]: https://github.com/skycoin/skycoin/compare/v0.22.0...v0.23.0
[0.22.0]: https://github.com/skycoin/skycoin/compare/v0.21.1...v0.22.0
[0.21.1]: https://github.com/skycoin/skycoin/compare/v0.21.0...v0.21.1
[0.21.0]: https://github.com/skycoin/skycoin/compare/v0.20.4...v0.21.0
[0.20.4]: https://github.com/skycoin/skycoin/compare/v0.20.3...v0.20.4
[0.20.3]: https://github.com/skycoin/skycoin/compare/v0.20.2...v0.20.3
[0.20.2]: https://github.com/skycoin/skycoin/compare/v0.20.1...v0.20.2
[0.20.1]: https://github.com/skycoin/skycoin/compare/v0.20.0...v0.20.1
[0.20.0]: https://github.com/skycoin/skycoin/compare/v0.19.1...v0.20.0
[0.19.1]: https://github.com/skycoin/skycoin/compare/v0.19.0...v0.19.1
[0.19.0]: https://github.com/skycoin/skycoin/commit/dd924e1f2de8fab945e05b3245dbeabf267f2910<|MERGE_RESOLUTION|>--- conflicted
+++ resolved
@@ -24,12 +24,9 @@
 
 ### Changed
 
-<<<<<<< HEAD
 - JSON 2.0 RPC interface (used by the CLI tool) is now served on the same host interface as the REST API, port `6420`. The additional listener has been removed.
 - CLI's `RPC_ADDR` environment variable must now start with a scheme e.g. `http://127.0.0.1:6420`, previously it did not use a scheme.
 
-=======
->>>>>>> 66fc7339
 ### Removed
 
 - Remove `-rpc-interface-addr`, `-rpc-interface-port` options.  The RPC interface is now on default port `6420` with the REST API.
