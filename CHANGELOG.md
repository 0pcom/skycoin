--- conflicted
+++ resolved
@@ -14,9 +14,7 @@
 - Add CLI `encodeJsonTransaction` command to retrieve raw transaction given its JSON representation
 - Add `package bip44`, implementing the bip44 spec https://github.com/bitcoin/bips/blob/master/bip-0044.mediawiki
 - Codesign daemon and standalone binaries
-<<<<<<< HEAD
 - Add a guided method for entering the seeds in the GUI
-=======
 - Add new wallet type `collection` for wallets that are an arbitrary collection of private keys, rather than generated from a seed
 - Add new wallet type `bip44` for hierarchical deterministic (HD) wallets obeying the bip44 protocol.
   The Skycoin bip44 `coin` number is `8000`.
@@ -27,7 +25,6 @@
   More details are explained in https://github.com/skycoin/skycoin/wiki/Wallet-File-Formats-and-Types
 - `cli walletCreate` support for `bip44` wallets added
 - Add `bip44_coin` field to `GET /api/v1/health` `fiber` params
->>>>>>> e9b71fb6
 - Add the "bulk send" option to the GUI advanced form
 
 ### Fixed
