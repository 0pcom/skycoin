# Changelog
All notable changes to this project will be documented in this file.

The format is based on [Keep a Changelog](http://keepachangelog.com/en/1.0.0/)
and this project adheres to [Semantic Versioning](http://semver.org/spec/v2.0.0.html).

## [Unreleased]

### Added

<<<<<<< HEAD
- Add CLI `checkDBDecoding` command to verify the `skyencoder`-generated binary decoders match the reflect-based decoder
=======
- Add `unsigned` option to `POST /api/v1/wallet/transaction` to create unsigned transactions from a wallet
- Add `/api/v2/wallet/transaction/sign` to sign an unsigned transaction with a wallet
- Add `unsigned` option to `POST /api/v2/transaction/verify` for verifying an unsigned transaction
>>>>>>> 2bf1c116

### Fixed

### Changed

- Duplicate wallets in the wallets folder will prevent the application from starting
- An empty wallet in the wallets folder will prevent the application from starting
- Use [`skyencoder`](https://github.com/skycoin/skyencoder)-generated binary encoders/decoders for network and database data, instead of the reflect-based encoders/decoders in `cipher/encoder`.

### Removed

- `/api/v1/explorer/address` endpoint (use `GET /api/v1/transactions?verbose=1` instead). See https://github.com/skycoin/skycoin/blob/develop/src/api/README.md#migrating-from--api-v1-explorer-address
- The unversioned REST API (the `-enable-unversioned-api` is removed, prefix your API requests with `/api/v1` if they don't have an `/api/vx` prefix already). See https://github.com/skycoin/skycoin/blob/develop/src/api/README.md#migrating-from-the-unversioned-api
- JSON-RPC 2.0 interface (this is no longer used by the CLI tool, and the REST API supports everything the JSON-RPC 2.0 API does). See https://github.com/skycoin/skycoin/blob/develop/src/api/README.md#migrating-from-the-jsonrpc-api
- `/api/v1/wallet/spend` endpoint (use `POST /api/v1/wallet/transaction` followed by `POST /api/v1/injectTransaction` instead). See https://github.com/skycoin/skycoin/blob/develop/src/api/README.md#migrating-from--api-v1-spend

## [0.25.1] - 2019-02-08

### Added

- Add CLI `addressTransactions` command
- Add `/api/v2/wallet/seed/verify` to verify if seed is a valid bip39 mnemonic seed
- Filter transactions in the History view in the UI

### Fixed

- `/api/v1/health` will return correct build info when running Docker containers based on `skycoin/skycoin` mainnet image.
- #2083, Windows desktop wallet sometimes shows "Error#1" on start

### Changed

- Extend URI specification to allow plain addresses (i.e. without a `skycoin:` prefix)
- Switch `skycoin-cli` from `urfave/cli` to `spf13/cobra`.
  Now all options of a cli command must only use `--` prefix instead of a mix of `--` and `-` prefixes.
  `-` prefix is only allowed when using shorthand notation.
- Use an optimized `base58` library for faster address decoding and encoding.

### Removed

- Remove libskycoin source code. Migrated to https://github.com/skycoin/libskycoin

## [0.25.0] - 2018-12-19

### Upcoming deprecated method removal notice

In the v0.26.0 these features and functions will be removed.  If you have a need for any of these features, let us know.

- JSON-RPC 2.0 interface (this is no longer used by the CLI tool, and the REST API supports everything the JSON-RPC 2.0 API does). See https://github.com/skycoin/skycoin/blob/develop/src/api/README.md#migrating-from-the-jsonrpc-api
- `/api/v1/wallet/spend` endpoint (use `POST /api/v1/wallet/transaction` followed by `POST /api/v1/injectTransaction` instead). See https://github.com/skycoin/skycoin/blob/develop/src/api/README.md#migrating-from--api-v1-spend
- The unversioned REST API (the `-enable-unversioned-api` option will be removed, prefix your API requests with `/api/v1`). See https://github.com/skycoin/skycoin/blob/develop/src/api/README.md#migrating-from-the-unversioned-api
- `/api/v1/explorer/address` endpoint (use `GET /api/v1/transactions?verbose=1` instead). See https://github.com/skycoin/skycoin/blob/develop/src/api/README.md#migrating-from--api-v1-explorer-address

### Notice

Nodes v0.23.0 and earlier will not be able to connect to v0.25.0 due to a change in the introduction packet message.

Nodes v0.24.1 and earlier will not be able to connect to v0.26.0 due to a similar change.

Make sure to upgrade to v0.25.0 so that your node will continue to connect once v0.26.0 is released.

### Added

- Add `-csv` option to `cli send` and `cli createRawTransaction`, which will send coins to multiple addresses defined in a csv file
- Add `-disable-default-peers` option to disable the default hardcoded peers and mark all cached peers as untrusted
- Add `-custom-peers-file` to load peers from disk. This peers file is a newline separate list of `ip:port` strings
- Add `user_agent`, `coin`, `csrf_enabled`, `csp_enabled`, `wallet_api_enabled`, `unversioned_api_enabled`, `gui_enabled` and `json_rpc_enabled`, `coinhour_burn_factor` configuration settings and `started_at` timestamp to the `/api/v1/health` endpoint response
- Add `verbose` flag to `/api/v1/block`, `/api/v1/blocks`, `/api/v1/last_blocks`, `/api/v1/pendingTxs`, `/api/v1/transaction`, `/api/v1/transactions`, `/api/v1/wallet/transactions` to return verbose block data, which includes the address, coins, hours and calculcated_hours of the block's transaction's inputs
- Add `encoded` flag to `/api/v1/transaction` to return an encoded transaction
- Add `-http-prof-host` option to choose the HTTP profiler's bind hostname (defaults to `localhost:6060`)
- Add `-enable-api-sets`, `-disable-api-sets`, `-enable-all-api-sets` options to choose which sets of API endpoints to enable. Options are `READ`, `STATUS`, `TXN`, `WALLET`, `PROMETHEUS`, `INSECURE_WALLET_SEED`, `DEPRECATED_WALLET_SPEND`. Multiple values must be comma separated.
- `/api/v1/wallet/spend` is deprecated and requires `-enable-api-set=DEPRECATED_WALLET_SPEND` to enable it. Use `/api/v1/wallet/transaction` and `/api/v1/injectTransaction` instead.
- Add `-host-whitelist` option to specify alternate allowed hosts when communicating with the API bound to a localhost interface
- Add the head block header to the response of `GET /api/v1/outputs`
- Add `"ux_hash"` to block headers in API responses
- Database verification will only be performed once when upgrading to the next version. Verification will not be performed on subsequent upgrades unless necessary. To force verification, use `-verify-db=true`. Note that it is unsafe to downgrade the skycoin node without erasing the database first.
- Add `seqs` parameter to `/api/v1/blocks` to query multiple blocks by sequences
- Add `/api/v2/wallet/recover` to recover an encrypted wallet by providing the seed
- Add HTTP Basic Auth options `-web-interface-username` and `-web-interface-password`. Auth is only available when using `-web-interface-https` unless `-web-interface-plaintext-auth` is also used.
- Go application metrics exported at `/api/v2/metrics` (API set `PROMETHEUS`) in Prometheus format
- Add `/api/v2/wallet/recover` to recover an encrypted wallet by providing the seed
- Add `fiberAddressGen` CLI command to generate distribution addresses for fiber coins
- Coinhour burn factor when creating transactions can be configured at runtime with `USER_BURN_FACTOR` envvar
- Max transaction size when creating transactions can be configured at runtime with `USER_MAX_TXN_SIZE` envvar
- Max decimals allowed when creating transactions can be configured at runtime with `USER_MAX_DECIMALS` envvar
- Daemon configured builds will be available on the [releases](https://github.com/skycoin/skycoin/releases) page. The builds available for previous versions are configured for desktop client use.
- `skycoin-cli` builds will be available on the [releases](https://github.com/skycoin/skycoin/releases) page.
- A user agent string is sent in the wire protocol's introduction packet
- `-max-connections` option to control total max connections
- `/api/v1/network/disconnect` to disconnect a peer
- Complete support for `cipher` package in `libskycoin` C API.
- Add `coin`, `wallet`, `util/droplet` and `util/fee` methods as part of `libskycoin` C API
- Add `make update-golden-files` to `Makefile`
- Add CLI `richlist` command
- Add `util/droplet` and `util/fee` API's as part of `libskycoin`
- Implement SWIG interfaces in order to generate client libraries for multiple programming languages

### Fixed

- Fix hanging process caused when the p2p listener port is already in use
- Fix exit status of CLI tool when wallet file cannot be loaded
- Fix `calculated_hours` and `fee` in `/api/v1/explorer/address` responses
- Fix `calculated_hours` and `fee` in `/api/v2/transaction/verify` responses for confirmed transactions
- `/api/v1/blocks` and `/api/v1/last_blocks` return `500` instead of `400` on database errors
- `POST /api/v1/wallet` returns `500` instead of `400` for internal errors
- Fix unspent output hashes in the `cli decodeRawTransaction` result
- `POST /api/v1/wallet/newAddress` and `POST /api/v1/wallet/spend` will correctly fail if the wallet is not encrypted but a password is provided
- Return `503` error for `/api/v1/injectTransaction` for all message broadcast failures (note that it is still possible for broadcast to fail but no error to be returned, in certain conditions)
- Fixed autogenerated HTTPS certs. Certs are now self-signed ECDSA certs, valid for 10 years, valid for localhost and all public interfaces found on the machine. The default cert and key are renamed from cert.pem, key.pem to skycoind.cert, skycoind.key
- `/api/v1/resendUnconfirmedTxns` will return `503 Service Unavailable` is no connections are available for broadcast
- #1979, Fix header check to allow `localhost:6420`

### Changed

- Add blockchain pubkey in introduction message, it would close the connection if the pubkey is not matched, but would accept it if pubkey is not provided.
- CLI tool uses the REST API instead of the deprecated webrpc API to communicate with the node
- `cli status` return value is now the response from `GET /api/v1/health`, which changes some fields
- `/api/v1/network/` endpoints will return an empty array for array values instead of `null`
- `/api/v1/blocks` will return an empty array for `"blocks"` instead of `null`
- `/api/v1/blockchain/progress` will return an empty array for `"peers"` instead of `null`
- `go run cmd/skycoin/skycoin.go` will have exit status 1 on failure and exit status 2 on panic
- The deprecated JSON 2.0 RPC interface is disabled by default for all run modes, since it is no longer needed for the CLI tool
- Remove `"unknown"` from the `"status"` field in responses from `/api/v1/explorer/address`, `/api/v1/transaction`, `/api/v1/transactions`
- `cli decodeRawTransaction` output format changed, see the [CLI README](./src/cli/README.md)
- `/api/v1/wallet/spend` is deprecated, disabled by default and requires `-enable-api-sets=DEPRECATED_WALLET_SPEND` to enable it. Use `/api/v1/wallet/transaction` and `/api/v1/injectTransaction` instead.
- Invalid password in `/api/v1/wallet` requests now return `400` instead of `401`
- Replace `cmd/address_gen/` and `cmd/address_gen2` with `go run cmd/cli/cli.go addressGen`
- `cli addressGen` arguments have changed
- `cli generateWallet` renamed to `cli walletCreate`
- `cli generateAddresses` renamed to `cli walletAddAddresses`
- `/api/v1/explorer/address` is deprecated in favor of `/api/v1/transactions?verbose=1`
- `/api/v1/balance`, `/api/v1/transactions`, `/api/v1/outputs` and `/api/v1/blocks` accept the `POST` method so that large request bodies can be sent to the server, which would not fit in a `GET` query string
- Send new `DISC` disconnect packet to peer before disconnecting
- `/api/v1/health` `"open_connections"` value now includes incoming connections. Added `"outgoing_connections"` and `"incoming_connections"` fields to separate the two.
- `run.sh` is now `run-client.sh` and a new `run-daemon.sh` script is added for running in server daemon mode
- `/api/v1/network/connection*` connection object's field `"introduced"` replaced with field `"state"` which may have the values `"pending"`, `"connected"` or `"introduced"`
- `/api/v1/network/connection*` field `"is_trusted_peer"` added to connection object to indicate if the peer is in the hardcoded list of default peers
- `/api/v1/network/connection*` field `"connected_at"`, `"unconfirmed_burn_factor"` and `"unconfirmed_max_transaction_size"` added to connection object
- `/api/v1/network/connections` now includes incoming connections. Filters are added to query connections by state and direction
- `/api/v1/resendUnconfirmedTxns` is now a `POST` method, previously was a `GET` method
- Transactions that violation soft constraints will propagate through the network
- Node will send more peers before disconnecting due to a full peer list
- Refactor CSRF to use HMAC tokens.
- Add transaction verification parameters to the `GET /health` response

### Removed

- Remove `USE_CSRF` envvar from the CLI tool. It uses the REST API client now, which will automatically detect CSRF as needed, so no additional configuration is necessary.  Operators may still wish to disable CSRF on their remote node to reduce request overhead.
- Remove `-enable-wallet-api` and `-enable-seed-api` in place of including `WALLET` and `INSECURE_WALLET_SEED` in `-enable-api-sets`.
- Copies of the source code removed from release builds due to build artifact size

## [0.24.1] - 2018-07-30

### Added

- Add Content-Security-Policy header to http responses

### Fixed

- Fix portable browser version opening to blank page

### Changed

- Increase visor db timeout to 5000 `ms`
- Change `InitTransaction` to accept parameters for distributing genesis coin to distribution wallets

### Removed

## [0.24.0] - 2018-07-06

### Added

- Minimum go version is go1.10
- Add environment variable `DATA_DIR` in CLI
- `USE_CSRF` environment variable for CLI, if the remote node has CSRF enabled (CSRF is enabled by default, use `-disable-csrf` to disable)
- `cli showConfig` command to echo the cli's configuration back to the user
- Option to generate 12/24 word seed when creating new wallet
- libskycoin 0.0.1 released with bindings for cipher/address, cipher/hash, cipher/crypto, cli/create_rawtx
- Add `-version` flag to show node version
- Add transaction verification step to "Send" page
- Add more details about transaction in transaction history
- Add advanced spend UI
- Add CLI `encryptWallet` command
- Add CLI `decryptWallet` command
- Add CLI `showSeed` command
- Add `password` argument to the CLI commands of `addPrivateKey`, `createRawTransaction`, `generateAddresses`, `generateWallet`, `send`
- Support for decoding map values in cipher binary encoder
- Expose known block height of peer in brand new `height` field added in responses of `GET /api/v1/network/connections` API endpoints
- `-verify-db` option (default true), will verify the database integrity during startup and exit if a problem is found
- `-reset-corrupt-db` option (default false) will verify the database integrity during startup and reset the db if a problem is found
- `GET /explorer/address`: add `fee` to transaction objects and `calculated_hours` to transaction inputs
- Test data generator and test suite for verification of alternative `cipher` implementations
- Begin `/api/v2` API endpoints. These endpoints are in beta and subject to change.
- Add `POST /api/v2/transaction/verify` API endpoint
- Add `POST /api/v2/address/verify` API endpoint
- Add `ignore_unconfirmed` option to `POST /api/v1/wallet/transaction` to allow transactions to be created or spent even if there are unspent outputs in the unconfirmed pool.
- Add `uxouts` to `POST /api/v1/wallet/transaction`, to allow specific unspent outputs to be used in a transaction.
- Add Dockerfile in docker/images/dev-cli to build a docker image suitable for development.
- Coin creator tool, `cmd/newcoin`, to quickly bootstrap a new fiber coin
- Add Dockerfile in `docker/images/dev-dind` to build a docker in docker image based on skycoindev-cli.

### Fixed

- Reduce connection disconnects, improves syncing
- Fix #1171, update CLI to support wallet encryption
- Use `bolt.Tx` correctly for read operations
- Docker images for `arm32v5` and `ar32v7` architectures by using busybox as base in docker/images/mainnet/Dockerfile and docker/images/mainnet/hooks/

### Changed

- JSON 2.0 RPC interface (used by the CLI tool) is now served on the same host interface as the REST API, port `6420`. The additional listener has been removed.
- CLI's `RPC_ADDR` environment variable must now start with a scheme e.g. `http://127.0.0.1:6420`, previously it did not use a scheme.
- API response will be gzip compressed if client sends request with 'Accept-Encoding' contains 'gzip' in the header.
- `GET /api/v1/wallet/balance` and `GET /api/v1/balance` now return an address balance list as well.
- API endpoints are prefixed with `/api/v1/`. API endpoints without the `/api/v1/` prefix are deprecated but can be enabled with `-enable-unversioned-api`. Please migrate to use `/api/v1/` prefix in URLs.
- Enable message protocol upgrade
- `change_address` is no longer required in `POST /api/v1/wallet/transaction`. If not provided, `change_address` will default to one of the addresses being spent from.
- In `POST /api/v1/wallet/transaction`, for `auto` type `share` mode requests, if extra coinhours remain after applying the `share_factor` but change cannot be made due to insufficient coins, the `share_factor` will switch to `1.0`.
- Support automatic port allocation of the API interface by specifying port 0
- The web interface / API port is randomly allocated for the precompiled standalone client and electron client released on the website.
  If you are using the CLI tool or another API client to communicate with the standalone client, use `-web-interface-port=6420` to continue using port 6420.
  If the program is run from source (e.g. `go run`, `run.sh`, `make run`) there is no change, the API will still be on port 6420.
- Change number of outgoing connections to 8 from 16
- Transaction history shows transactions between own addresses
- Client will only maintain one connection to the default hardcoded peers, instead of all of them

### Removed

- Remove `-rpc-interface-addr`, `-rpc-interface-port` options.  The RPC interface is now on default port `6420` with the REST API.
- Remove `-rpc-thread-num` option
- Remove `-connect-to` option
- Remove `-print-web-interface-address` option
- Remove support for go1.9

## [0.23.0] - 2018-04-22

### Added

- Add wallet setup wizard
- Add wallet encryption, using chacha20+poly1305 for encryption and authentication and scrypt for key derivation. Encrypted data is stored in the wallet file in a `"secrets"` metadata field
- Add `GET /health` endpoint
- Add `POST /wallet/transaction` API endpoint, creates a transaction, allowing control of spending address and multiple destinations
- Add `POST /wallet/encrypt` API endpoint, encrypts wallet and returns encrypted wallet without sensitive data
- Add `POST /wallet/decrypt` API endpoint, decrypts wallet and returns decrypted wallet without sensitive data
- Add `POST /wallet/seed` API endpoint, returns the seed of an encrypted wallet. Unencrypted wallets will not expose their seeds over the API. Requires `-enable-seed-api` option
- `-enable-seed-api` option to enable `POST /wallet/seed`
- Add `"size"` to block API response data (affects `GET /block`, `GET /blocks` and `GET /last_blocks`)
- Write [specification for skycoin URIs](https://github.com/skycoin/skycoin#uri-specification) (based upon bip21)

### Fixed

- #1309, Float imprecision error in frontend malformed some spend amounts, preventing the spend
- Fix one aspect of sync stalling caused by a 5-second blocking channel write by switching it to a non-blocking write, decreasing timeouts and increasing buffer sizes

### Changed

- `GET /wallet` API endpoint, remove sensitive data from the response, and fix the data format to be the same as `POST /wallet/create`
- `GET /wallets` API endpoint, remove sensitive data from the response
- `POST /wallet/create` API endpoint, add `encrypt(bool)` and `password` argument
- `POST /wallet/newAddress` API endpoint, add `password` argument
- `POST /wallet/spend` API endpoint, add `password` argument
- Change `-disable-wallet-api` to `-enable-wallet-api`, and disable the wallet API by default
- `-launch-browser` is set to false by default
- A default wallet will not be created on startup if there is no wallet. Instead, the wallet setup wizard will run
- Replace [op/go-logging](https://github.com/op/go-logging) with [logrus](https://github.com/sirupsen/logrus)
- Disable JSON-RPC 2.0 interface when running the application with `run.sh` and electron
- Whitespace will be trimmed from the seed string by the frontend client before creating or loading a wallet
- Notify the user when their wallets have unconfirmed transactions
- Return an error when providing a transaction that spends to the null address in `POST /injectTransaction`
- Change accepted `-log-level` values to `debug`, `info`, `warn`, `error`, `fatal` and `panic` (previously were `debug`, `info`, `notice`, `warning`, `error` and `critical`)
- Default log level is `info`

### Removed

- Remove `"seed"`, `"lastSeed"` and `"secret_key"` in address entries from wallet API responses. A wallet's seed can be accessed through `POST /wallet/seed` only if the wallet is encrypted and the node is run with `-enable-seed-api`
- Remove unused `-logtogui` and `-logbufsize` options

## [0.22.0] - 2018-03-20

### Added

- go1.10 support
- Add Dockerfile
- Add libskycoin C API wrapper
- New wallet UI
- Notify the user when a new version is available
- CLI and GUI integration tests against a stable and live blockchain
- #877, Add `-disable-wallet-api` CLI option
- HTTP API client
- `/richlist` API method, returns top n address balances
- `/addresscount` API method, returns the number of addresses that have any amount of coins
- `/transactions` API method, returns transactions of addresses
- `/wallet/unload` API method, removes the wallet of given id from wallet services

### Fixed

- #1021, remove `SendOr404` and `SendOr500` as they do not work properly due to typed nils
- Add Read, Write and Idle timeouts to the HTTP listener, preventing file descriptor leaks
- Support absolute and relative paths for `-data-dir` option
- Prevent creating transactions whose size exceeds the maximum block size
- Check addition and multiplication uint64 overflow
- Keep trusted peers in the peerlist permanently, even if they are unreachable
- #885, Add `Host` header check to localhost HTTP interfaces to prevent DNS rebinding attacks
- #896, Add CSRF check to wallet API
- Fix base58 address parsing, which allowed leading invalid characters and treated unknown characters as a '1'
- Fix occasional error which causes blockchain progress not to be shown in front-end

### Changed

- #1080, `/wallet/transactions` now returns a proper json object with pending transactions under `transactions` key
- #951, cap cli createRawTransaction and send command coinhour distribution, coinhours are capped to a maximum of receiving coins for the address with a minimum of 1 coinhour
- Upgrade to Angular 5
- Add `total_coinhour_supply` and `current_coinhour_supply` to `/coinSupply` endpoint
- #800, Add entropy parameter to `/wallet/newSeed` endpoint. Entropy can be 128 (default) or 256, corresponding to 12- and 24-word seeds respectively
- #866, Include coins and hours in `/explorer/address` inputs
- Rename cached `peers.txt` file to `peers.json`

### Removed

- Remove `/lastTxs` API endpoint
- Remove `/logs` and log buffering due to possible crash
- Remove `/wallets/reload` endpoint
- Remove deprecated `/api/getEffectiveOutputs`, use `/coinSupply`.

## [0.21.1] - 2017-12-14

### Fixed

- Fix blank page issue in windows gui wallet, which was caused by misusing the flag of -download-peers-list in electron.

## [0.21.0] - 2017-12-10

### Added

- Require transactions to have an input with non-zero coinhours
- Add `-peerlist-size` and `-max-outgoing-connections` CLI options
- Add `-download-peerlist` and `-peerlist-url` CLI options, to get peers from a URL
- For electron clients, download a list of peers from https://downloads.skycoin.net/blockchain/peers.txt by default

### Fixed

- Fix change hours calculation. Previous gave 1/8 to change and destination addresses; now gives 1/4 to each
- #653, the peerlist size was too small and could be easily filled up; default changed to 65535 from 1000

### Changed

- CLI's `walletBalance` and `addressBalance` commands return aggregate balances for confirmed, spendable and expected balances. Coins are formatted as droplet strings. Hours added as strings.
- When splitting an odd number of hours in a spend, give the extra hour to the fee
- Add `block_seq` to `get_outputs` and `/outputs` API response
- Improve UxOut spend selection. Previously, they were spent oldest first. Now they are spent to ensure a non-zero coinhour input and otherwise minimize coinhours.
- `create_rawtx` will try to minimize the number of UxOuts used to create a transaction.
- `/wallet/spend` will try to maximize the number of UxOuts used to create a transaction.
- Update the default peerlist size to 65535 from 1000
- When loading a wallet, 100 addresses will be scanned ahead to find one with a balance

## [0.20.4] - 2017-11-22

### Added

- Add `/logs` api to filter skycoin logs, so that we can add a debug panel to the GUI wallet to show logs

## [0.20.3] - 2017-10-23

### Fixed

- Fix block sync stall (mostly affected Windows users, but any OS was potentially affected)

## [0.20.2] - 2017-10-12

### Fixed

- Fixed Linux .AppImage missing "Category" field
- Clean up electron build script, switch to yarn and remove gulp

## [0.20.1] - 2017-10-12

### Fixed

- Fixed app icon padding

## [0.20.0] - 2017-10-10

### Added

- New wallet frontend in angular4. This is a complete rewrite and fixes many of the old wallet issues.
- New wallet has preliminary support for OTC functionality
- Create `webrpc.Client` for JSON-2.0 RPC calls.
- Add this CHANGELOG.md file.
- Add Installation.md file, with install instructions for go.
- Timelock distribution addresses. The first 25% of the distribution is spendable. After that 25% is spent, a timestamp will be added to the code to enable further distribution.
- Add `/coinSupply` endpoint. Correctly returns total, locked and unlocked coin amounts.
- `testutil` package for common test setup methods.
- `/version` endpoint, which will return the current node version number and the HEAD commit id when build the node
- `-no-ping-log` option to disable ping/pong log output
- Check for invalid block signatures during startup and recreate the database if they are corrupted.
- Add methods for converting fixed-point decimal strings to droplets and vice versa.
- Add `make run`, `make test`, `make lint`, `make check` to `Makefile`

### Changed

- Flag peers as incoming or outgoing.
- Refactor to decouple `wallet` and `visor` package.
- Refactor `cli` package for use as a library.
- `README` improvements.
- Set default wallet's label as "Your Wallet"
- Use BIP32 mnemomic seeds by default in `address_gen`.
- Add `-x` option to `address_gen`, to generate a random base64-encoded 128-bit seed instead of a BIP32 mnemomic seed.
- Add `-v` option to `address_gen` to print all address information (pubkey, seckey, address, seed) to stdout as JSON.
- All API and CLI methods with "coin"-related arguments must be a string and can use decimal notation to specify coin amounts.
- CLI's `walletHistory` command prints amounts as fixed-point decimal strings. Previously, it printed amounts as integers representing whole skycoin amounts, and did not support droplets / fractional skycoins.
- A user is prevented from broadcasting a new transaction with unspent outputs that they have already sent as an unconfirmed transaction.

### Deprecated

- `/api/getEffectiveOutputs` is deprecated in favor of `/coinSupply`.

### Removed

- Old wallet
- `/api/create-address` endpoint (use the `address_gen` tool)

### Fixed

- Wallet folder path loading.
- #371 Fix `/wallet/spend`, will return only when pending transaction is confirmed.
- #443 Fix predicted balance in `/wallet/spend` API call.
- #444 Fix bug in `/blockchain/progress` API call.
- Removed globals in `gui` package that caused race condition with wallet API calls.
- #494 Clean invalid unconfirmed transactions during startup.
- Various race conditions around the bolt.DB blockchain DB
- Missing `strand()` call in `daemon.Visor.AnnounceTxns`.

### Security

## [0.19.1] - 2017-08-26

### Fixed

- #459 dist folder in repo out of date, wallet gui does not load

## [0.19.0] - 2017-07-11

### Added

- Add synchronize indicator when downloading blocks.
- #352 Store unspent pool in db for quick recovery when node restart
- Speed up the time the node start the browser
- Cache unspent pool in memory to speed up query action
- #411 Add button to hide seed
- #380 Move anything with heavy imports into util sub package

### Fixed

- #421 Sort wallet transaction history by time
- #398 Remove seeds from DOM
- #390 Make `go test ./src/...` work
- #383 Error during installation from skycoin source code
- #375 Node can't recovery from zero connections
- #376 Explorer api `/explorer/address` does not return spend transactions
- #373 Block publisher node will be closed if there're no transactions need to execute
- #360 Node will crash when do ctrl+c while downloading blocks
- #350 Wallet name always 'undefined' after loading wallet from seed

[Unreleased]: https://github.com/skycoin/skycoin/compare/master...develop
[0.25.1]: https://github.com/skycoin/skycoin/compare/v0.25.0...v0.25.1
[0.25.0]: https://github.com/skycoin/skycoin/compare/v0.24.1...v0.25.0
[0.24.1]: https://github.com/skycoin/skycoin/compare/v0.24.0...v0.24.1
[0.24.0]: https://github.com/skycoin/skycoin/compare/v0.23.0...v0.24.0
[0.23.0]: https://github.com/skycoin/skycoin/compare/v0.22.0...v0.23.0
[0.22.0]: https://github.com/skycoin/skycoin/compare/v0.21.1...v0.22.0
[0.21.1]: https://github.com/skycoin/skycoin/compare/v0.21.0...v0.21.1
[0.21.0]: https://github.com/skycoin/skycoin/compare/v0.20.4...v0.21.0
[0.20.4]: https://github.com/skycoin/skycoin/compare/v0.20.3...v0.20.4
[0.20.3]: https://github.com/skycoin/skycoin/compare/v0.20.2...v0.20.3
[0.20.2]: https://github.com/skycoin/skycoin/compare/v0.20.1...v0.20.2
[0.20.1]: https://github.com/skycoin/skycoin/compare/v0.20.0...v0.20.1
[0.20.0]: https://github.com/skycoin/skycoin/compare/v0.19.1...v0.20.0
[0.19.1]: https://github.com/skycoin/skycoin/compare/v0.19.0...v0.19.1
[0.19.0]: https://github.com/skycoin/skycoin/commit/dd924e1f2de8fab945e05b3245dbeabf267f2910<|MERGE_RESOLUTION|>--- conflicted
+++ resolved
@@ -8,13 +8,10 @@
 
 ### Added
 
-<<<<<<< HEAD
 - Add CLI `checkDBDecoding` command to verify the `skyencoder`-generated binary decoders match the reflect-based decoder
-=======
 - Add `unsigned` option to `POST /api/v1/wallet/transaction` to create unsigned transactions from a wallet
 - Add `/api/v2/wallet/transaction/sign` to sign an unsigned transaction with a wallet
 - Add `unsigned` option to `POST /api/v2/transaction/verify` for verifying an unsigned transaction
->>>>>>> 2bf1c116
 
 ### Fixed
 
