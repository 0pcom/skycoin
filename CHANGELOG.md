# Changelog
All notable changes to this project will be documented in this file.

The format is based on [Keep a Changelog](http://keepachangelog.com/en/1.0.0/)
and this project adheres to [Semantic Versioning](http://semver.org/spec/v2.0.0.html).

## [Unreleased]

### Added
- Add CLI `addressTransactions` command

### Fixed

### Changed

### Removed

## [0.25.0] - 2018-12-19

### Upcoming deprecated method removal notice

In the v0.26.0 these features and functions will be removed.  If you have a need for any of these features, let us know.

- JSON-RPC 2.0 interface (this is no longer used by the CLI tool, and the REST API supports everything the JSON-RPC 2.0 API does). See https://github.com/skycoin/skycoin/blob/develop/src/api/README.md#migrating-from-the-jsonrpc-api
- `/api/v1/wallet/spend` endpoint (use `POST /api/v1/wallet/transaction` followed by `POST /api/v1/injectTransaction` instead). See https://github.com/skycoin/skycoin/blob/develop/src/api/README.md#migrating-from--api-v1-spend
- The unversioned REST API (the `-enable-unversioned-api` option will be removed, prefix your API requests with `/api/v1`). See https://github.com/skycoin/skycoin/blob/develop/src/api/README.md#migrating-from-the-unversioned-api
- `/api/v1/explorer/address` endpoint (use `GET /api/v1/transactions?verbose=1` instead). See https://github.com/skycoin/skycoin/blob/develop/src/api/README.md#migrating-from--api-v1-explorer-address

### Notice

Nodes v0.23.0 and earlier will not be able to connect to v0.25.0 due to a change in the introduction packet message.

Nodes v0.24.1 and earlier will not be able to connect to v0.26.0 due to a similar change.

Make sure to upgrade to v0.25.0 so that your node will continue to connect once v0.26.0 is released.

### Added

- Add `-csv` option to `cli send` and `cli createRawTransaction`, which will send coins to multiple addresses defined in a csv file
- Add `-disable-default-peers` option to disable the default hardcoded peers and mark all cached peers as untrusted
- Add `-custom-peers-file` to load peers from disk. This peers file is a newline separate list of `ip:port` strings
- Add `user_agent`, `coin`, `csrf_enabled`, `csp_enabled`, `wallet_api_enabled`, `unversioned_api_enabled`, `gui_enabled` and `json_rpc_enabled`, `coinhour_burn_factor` configuration settings and `started_at` timestamp to the `/api/v1/health` endpoint response
- Add `verbose` flag to `/api/v1/block`, `/api/v1/blocks`, `/api/v1/last_blocks`, `/api/v1/pendingTxs`, `/api/v1/transaction`, `/api/v1/transactions`, `/api/v1/wallet/transactions` to return verbose block data, which includes the address, coins, hours and calculcated_hours of the block's transaction's inputs
- Add `encoded` flag to `/api/v1/transaction` to return an encoded transaction
- Add `-http-prof-host` option to choose the HTTP profiler's bind hostname (defaults to `localhost:6060`)
- Add `-enable-api-sets`, `-disable-api-sets`, `-enable-all-api-sets` options to choose which sets of API endpoints to enable. Options are `READ`, `STATUS`, `TXN`, `WALLET`, `PROMETHEUS`, `INSECURE_WALLET_SEED`, `DEPRECATED_WALLET_SPEND`. Multiple values must be comma separated.
- `/api/v1/wallet/spend` is deprecated and requires `-enable-api-set=DEPRECATED_WALLET_SPEND` to enable it. Use `/api/v1/wallet/transaction` and `/api/v1/injectTransaction` instead.
- Add `-host-whitelist` option to specify alternate allowed hosts when communicating with the API bound to a localhost interface
- Add the head block header to the response of `GET /api/v1/outputs`
- Add `"ux_hash"` to block headers in API responses
- Database verification will only be performed once when upgrading to the next version. Verification will not be performed on subsequent upgrades unless necessary. To force verification, use `-verify-db=true`. Note that it is unsafe to downgrade the skycoin node without erasing the database first.
- Add `seqs` parameter to `/api/v1/blocks` to query multiple blocks by sequences
- Add `/api/v2/wallet/recover` to recover an encrypted wallet by providing the seed
- Add HTTP Basic Auth options `-web-interface-username` and `-web-interface-password`. Auth is only available when using `-web-interface-https` unless `-web-interface-plaintext-auth` is also used.
- Go application metrics exported at `/api/v2/metrics` (API set `PROMETHEUS`) in Prometheus format
- Add `/api/v2/wallet/recover` to recover an encrypted wallet by providing the seed
- Add `fiberAddressGen` CLI command to generate distribution addresses for fiber coins
- Coinhour burn factor when creating transactions can be configured at runtime with `USER_BURN_FACTOR` envvar
- Max transaction size when creating transactions can be configured at runtime with `USER_MAX_TXN_SIZE` envvar
- Max decimals allowed when creating transactions can be configured at runtime with `USER_MAX_DECIMALS` envvar
- Daemon configured builds will be available on the [releases](https://github.com/skycoin/skycoin/releases) page. The builds available for previous versions are configured for desktop client use.
- `skycoin-cli` builds will be available on the [releases](https://github.com/skycoin/skycoin/releases) page.
- A user agent string is sent in the wire protocol's introduction packet
- `-max-connections` option to control total max connections
- `/api/v1/network/disconnect` to disconnect a peer
- Complete support for `cipher` package in `libskycoin` C API.
- Add `coin`, `wallet`, `util/droplet` and `util/fee` methods as part of `libskycoin` C API
- Add `make update-golden-files` to `Makefile`
- Add CLI `richlist` command
- Add `util/droplet` and `util/fee` API's as part of `libskycoin`
- Implement SWIG interfaces in order to generate client libraries for multiple programming languages

### Fixed

- Fix hanging process caused when the p2p listener port is already in use
- Fix exit status of CLI tool when wallet file cannot be loaded
- Fix `calculated_hours` and `fee` in `/api/v1/explorer/address` responses
- Fix `calculated_hours` and `fee` in `/api/v2/transaction/verify` responses for confirmed transactions
- `/api/v1/blocks` and `/api/v1/last_blocks` return `500` instead of `400` on database errors
- `POST /api/v1/wallet` returns `500` instead of `400` for internal errors
- Fix unspent output hashes in the `cli decodeRawTransaction` result
- `POST /api/v1/wallet/newAddress` and `POST /api/v1/wallet/spend` will correctly fail if the wallet is not encrypted but a password is provided
- Return `503` error for `/api/v1/injectTransaction` for all message broadcast failures (note that it is still possible for broadcast to fail but no error to be returned, in certain conditions)
- Fixed autogenerated HTTPS certs. Certs are now self-signed ECDSA certs, valid for 10 years, valid for localhost and all public interfaces found on the machine. The default cert and key are renamed from cert.pem, key.pem to skycoind.cert, skycoind.key
- `/api/v1/resendUnconfirmedTxns` will return `503 Service Unavailable` is no connections are available for broadcast
- #1979, Fix header check to allow `localhost:6420`

### Changed

- Add blockchain pubkey in introduction message, it would close the connection if the pubkey is not matched, but would accept it if pubkey is not provided.
- CLI tool uses the REST API instead of the deprecated webrpc API to communicate with the node
- `cli status` return value is now the response from `GET /api/v1/health`, which changes some fields
- `/api/v1/network/` endpoints will return an empty array for array values instead of `null`
- `/api/v1/blocks` will return an empty array for `"blocks"` instead of `null`
- `/api/v1/blockchain/progress` will return an empty array for `"peers"` instead of `null`
- `go run cmd/skycoin/skycoin.go` will have exit status 1 on failure and exit status 2 on panic
- The deprecated JSON 2.0 RPC interface is disabled by default for all run modes, since it is no longer needed for the CLI tool
- Remove `"unknown"` from the `"status"` field in responses from `/api/v1/explorer/address`, `/api/v1/transaction`, `/api/v1/transactions`
- `cli decodeRawTransaction` output format changed, see the [CLI README](./src/cli/README.md)
- `/api/v1/wallet/spend` is deprecated, disabled by default and requires `-enable-api-sets=DEPRECATED_WALLET_SPEND` to enable it. Use `/api/v1/wallet/transaction` and `/api/v1/injectTransaction` instead.
- Invalid password in `/api/v1/wallet` requests now return `400` instead of `401`
- Replace `cmd/address_gen/` and `cmd/address_gen2` with `go run cmd/cli/cli.go addressGen`
- `cli addressGen` arguments have changed
- `cli generateWallet` renamed to `cli walletCreate`
- `cli generateAddresses` renamed to `cli walletAddAddresses`
- `/api/v1/explorer/address` is deprecated in favor of `/api/v1/transactions?verbose=1`
<<<<<<< HEAD
- Switch `skycoin-cli` from `urfave/cli` to `spf13/cobra`
=======
- `/api/v1/balance`, `/api/v1/transactions`, `/api/v1/outputs` and `/api/v1/blocks` accept the `POST` method so that large request bodies can be sent to the server, which would not fit in a `GET` query string
- Send new `DISC` disconnect packet to peer before disconnecting
- `/api/v1/health` `"open_connections"` value now includes incoming connections. Added `"outgoing_connections"` and `"incoming_connections"` fields to separate the two.
- `run.sh` is now `run-client.sh` and a new `run-daemon.sh` script is added for running in server daemon mode
- `/api/v1/network/connection*` connection object's field `"introduced"` replaced with field `"state"` which may have the values `"pending"`, `"connected"` or `"introduced"`
- `/api/v1/network/connection*` field `"is_trusted_peer"` added to connection object to indicate if the peer is in the hardcoded list of default peers
- `/api/v1/network/connection*` field `"connected_at"`, `"unconfirmed_burn_factor"` and `"unconfirmed_max_transaction_size"` added to connection object
- `/api/v1/network/connections` now includes incoming connections. Filters are added to query connections by state and direction
- `/api/v1/resendUnconfirmedTxns` is now a `POST` method, previously was a `GET` method
- Transactions that violation soft constraints will propagate through the network
- Node will send more peers before disconnecting due to a full peer list
- Refactor CSRF to use HMAC tokens.
- Add transaction verification parameters to the `GET /health` response
>>>>>>> 943c61fd

### Removed

- Remove `USE_CSRF` envvar from the CLI tool. It uses the REST API client now, which will automatically detect CSRF as needed, so no additional configuration is necessary.  Operators may still wish to disable CSRF on their remote node to reduce request overhead.
- Remove `-enable-wallet-api` and `-enable-seed-api` in place of including `WALLET` and `INSECURE_WALLET_SEED` in `-enable-api-sets`.
- Copies of the source code removed from release builds due to build artifact size

## [0.24.1] - 2018-07-30

### Added

- Add Content-Security-Policy header to http responses

### Fixed

- Fix portable browser version opening to blank page

### Changed

- Increase visor db timeout to 5000 `ms`
- Change `InitTransaction` to accept parameters for distributing genesis coin to distribution wallets

### Removed

## [0.24.0] - 2018-07-06

### Added

- Minimum go version is go1.10
- Add environment variable `DATA_DIR` in CLI
- `USE_CSRF` environment variable for CLI, if the remote node has CSRF enabled (CSRF is enabled by default, use `-disable-csrf` to disable)
- `cli showConfig` command to echo the cli's configuration back to the user
- Option to generate 12/24 word seed when creating new wallet
- libskycoin 0.0.1 released with bindings for cipher/address, cipher/hash, cipher/crypto, cli/create_rawtx
- Add `-version` flag to show node version
- Add transaction verification step to "Send" page
- Add more details about transaction in transaction history
- Add advanced spend UI
- Add CLI `encryptWallet` command
- Add CLI `decryptWallet` command
- Add CLI `showSeed` command
- Add `password` argument to the CLI commands of `addPrivateKey`, `createRawTransaction`, `generateAddresses`, `generateWallet`, `send`
- Support for decoding map values in cipher binary encoder
- Expose known block height of peer in brand new `height` field added in responses of `GET /api/v1/network/connections` API endpoints
- `-verify-db` option (default true), will verify the database integrity during startup and exit if a problem is found
- `-reset-corrupt-db` option (default false) will verify the database integrity during startup and reset the db if a problem is found
- `GET /explorer/address`: add `fee` to transaction objects and `calculated_hours` to transaction inputs
- Test data generator and test suite for verification of alternative `cipher` implementations
- Begin `/api/v2` API endpoints. These endpoints are in beta and subject to change.
- Add `POST /api/v2/transaction/verify` API endpoint
- Add `POST /api/v2/address/verify` API endpoint
- Add `ignore_unconfirmed` option to `POST /api/v1/wallet/transaction` to allow transactions to be created or spent even if there are unspent outputs in the unconfirmed pool.
- Add `uxouts` to `POST /api/v1/wallet/transaction`, to allow specific unspent outputs to be used in a transaction.
- Add Dockerfile in docker/images/dev-cli to build a docker image suitable for development.
- Coin creator tool, `cmd/newcoin`, to quickly bootstrap a new fiber coin
- Add Dockerfile in `docker/images/dev-dind` to build a docker in docker image based on skycoindev-cli.

### Fixed

- Reduce connection disconnects, improves syncing
- Fix #1171, update CLI to support wallet encryption
- Use `bolt.Tx` correctly for read operations
- Docker images for `arm32v5` and `ar32v7` architectures by using busybox as base in docker/images/mainnet/Dockerfile and docker/images/mainnet/hooks/

### Changed

- JSON 2.0 RPC interface (used by the CLI tool) is now served on the same host interface as the REST API, port `6420`. The additional listener has been removed.
- CLI's `RPC_ADDR` environment variable must now start with a scheme e.g. `http://127.0.0.1:6420`, previously it did not use a scheme.
- API response will be gzip compressed if client sends request with 'Accept-Encoding' contains 'gzip' in the header.
- `GET /api/v1/wallet/balance` and `GET /api/v1/balance` now return an address balance list as well.
- API endpoints are prefixed with `/api/v1/`. API endpoints without the `/api/v1/` prefix are deprecated but can be enabled with `-enable-unversioned-api`. Please migrate to use `/api/v1/` prefix in URLs.
- Enable message protocol upgrade
- `change_address` is no longer required in `POST /api/v1/wallet/transaction`. If not provided, `change_address` will default to one of the addresses being spent from.
- In `POST /api/v1/wallet/transaction`, for `auto` type `share` mode requests, if extra coinhours remain after applying the `share_factor` but change cannot be made due to insufficient coins, the `share_factor` will switch to `1.0`.
- Support automatic port allocation of the API interface by specifying port 0
- The web interface / API port is randomly allocated for the precompiled standalone client and electron client released on the website.
  If you are using the CLI tool or another API client to communicate with the standalone client, use `-web-interface-port=6420` to continue using port 6420.
  If the program is run from source (e.g. `go run`, `run.sh`, `make run`) there is no change, the API will still be on port 6420.
- Change number of outgoing connections to 8 from 16
- Transaction history shows transactions between own addresses
- Client will only maintain one connection to the default hardcoded peers, instead of all of them

### Removed

- Remove `-rpc-interface-addr`, `-rpc-interface-port` options.  The RPC interface is now on default port `6420` with the REST API.
- Remove `-rpc-thread-num` option
- Remove `-connect-to` option
- Remove `-print-web-interface-address` option
- Remove support for go1.9

## [0.23.0] - 2018-04-22

### Added

- Add wallet setup wizard
- Add wallet encryption, using chacha20+poly1305 for encryption and authentication and scrypt for key derivation. Encrypted data is stored in the wallet file in a `"secrets"` metadata field
- Add `GET /health` endpoint
- Add `POST /wallet/transaction` API endpoint, creates a transaction, allowing control of spending address and multiple destinations
- Add `POST /wallet/encrypt` API endpoint, encrypts wallet and returns encrypted wallet without sensitive data
- Add `POST /wallet/decrypt` API endpoint, decrypts wallet and returns decrypted wallet without sensitive data
- Add `POST /wallet/seed` API endpoint, returns the seed of an encrypted wallet. Unencrypted wallets will not expose their seeds over the API. Requires `-enable-seed-api` option
- `-enable-seed-api` option to enable `POST /wallet/seed`
- Add `"size"` to block API response data (affects `GET /block`, `GET /blocks` and `GET /last_blocks`)
- Write [specification for skycoin URIs](https://github.com/skycoin/skycoin#uri-specification) (based upon bip21)

### Fixed

- #1309, Float imprecision error in frontend malformed some spend amounts, preventing the spend
- Fix one aspect of sync stalling caused by a 5-second blocking channel write by switching it to a non-blocking write, decreasing timeouts and increasing buffer sizes

### Changed

- `GET /wallet` API endpoint, remove sensitive data from the response, and fix the data format to be the same as `POST /wallet/create`
- `GET /wallets` API endpoint, remove sensitive data from the response
- `POST /wallet/create` API endpoint, add `encrypt(bool)` and `password` argument
- `POST /wallet/newAddress` API endpoint, add `password` argument
- `POST /wallet/spend` API endpoint, add `password` argument
- Change `-disable-wallet-api` to `-enable-wallet-api`, and disable the wallet API by default
- `-launch-browser` is set to false by default
- A default wallet will not be created on startup if there is no wallet. Instead, the wallet setup wizard will run
- Replace [op/go-logging](https://github.com/op/go-logging) with [logrus](https://github.com/sirupsen/logrus)
- Disable JSON-RPC 2.0 interface when running the application with `run.sh` and electron
- Whitespace will be trimmed from the seed string by the frontend client before creating or loading a wallet
- Notify the user when their wallets have unconfirmed transactions
- Return an error when providing a transaction that spends to the null address in `POST /injectTransaction`
- Change accepted `-log-level` values to `debug`, `info`, `warn`, `error`, `fatal` and `panic` (previously were `debug`, `info`, `notice`, `warning`, `error` and `critical`)
- Default log level is `info`

### Removed

- Remove `"seed"`, `"lastSeed"` and `"secret_key"` in address entries from wallet API responses. A wallet's seed can be accessed through `POST /wallet/seed` only if the wallet is encrypted and the node is run with `-enable-seed-api`
- Remove unused `-logtogui` and `-logbufsize` options

## [0.22.0] - 2018-03-20

### Added

- go1.10 support
- Add Dockerfile
- Add libskycoin C API wrapper
- New wallet UI
- Notify the user when a new version is available
- CLI and GUI integration tests against a stable and live blockchain
- #877, Add `-disable-wallet-api` CLI option
- HTTP API client
- `/richlist` API method, returns top n address balances
- `/addresscount` API method, returns the number of addresses that have any amount of coins
- `/transactions` API method, returns transactions of addresses
- `/wallet/unload` API method, removes the wallet of given id from wallet services

### Fixed

- #1021, remove `SendOr404` and `SendOr500` as they do not work properly due to typed nils
- Add Read, Write and Idle timeouts to the HTTP listener, preventing file descriptor leaks
- Support absolute and relative paths for `-data-dir` option
- Prevent creating transactions whose size exceeds the maximum block size
- Check addition and multiplication uint64 overflow
- Keep trusted peers in the peerlist permanently, even if they are unreachable
- #885, Add `Host` header check to localhost HTTP interfaces to prevent DNS rebinding attacks
- #896, Add CSRF check to wallet API
- Fix base58 address parsing, which allowed leading invalid characters and treated unknown characters as a '1'
- Fix occasional error which causes blockchain progress not to be shown in front-end

### Changed

- #1080, `/wallet/transactions` now returns a proper json object with pending transactions under `transactions` key
- #951, cap cli createRawTransaction and send command coinhour distribution, coinhours are capped to a maximum of receiving coins for the address with a minimum of 1 coinhour
- Upgrade to Angular 5
- Add `total_coinhour_supply` and `current_coinhour_supply` to `/coinSupply` endpoint
- #800, Add entropy parameter to `/wallet/newSeed` endpoint. Entropy can be 128 (default) or 256, corresponding to 12- and 24-word seeds respectively
- #866, Include coins and hours in `/explorer/address` inputs
- Rename cached `peers.txt` file to `peers.json`

### Removed

- Remove `/lastTxs` API endpoint
- Remove `/logs` and log buffering due to possible crash
- Remove `/wallets/reload` endpoint
- Remove deprecated `/api/getEffectiveOutputs`, use `/coinSupply`.

## [0.21.1] - 2017-12-14

### Fixed

- Fix blank page issue in windows gui wallet, which was caused by misusing the flag of -download-peers-list in electron.

## [0.21.0] - 2017-12-10

### Added

- Require transactions to have an input with non-zero coinhours
- Add `-peerlist-size` and `-max-outgoing-connections` CLI options
- Add `-download-peerlist` and `-peerlist-url` CLI options, to get peers from a URL
- For electron clients, download a list of peers from https://downloads.skycoin.net/blockchain/peers.txt by default

### Fixed

- Fix change hours calculation. Previous gave 1/8 to change and destination addresses; now gives 1/4 to each
- #653, the peerlist size was too small and could be easily filled up; default changed to 65535 from 1000

### Changed

- CLI's `walletBalance` and `addressBalance` commands return aggregate balances for confirmed, spendable and expected balances. Coins are formatted as droplet strings. Hours added as strings.
- When splitting an odd number of hours in a spend, give the extra hour to the fee
- Add `block_seq` to `get_outputs` and `/outputs` API response
- Improve UxOut spend selection. Previously, they were spent oldest first. Now they are spent to ensure a non-zero coinhour input and otherwise minimize coinhours.
- `create_rawtx` will try to minimize the number of UxOuts used to create a transaction.
- `/wallet/spend` will try to maximize the number of UxOuts used to create a transaction.
- Update the default peerlist size to 65535 from 1000
- When loading a wallet, 100 addresses will be scanned ahead to find one with a balance

## [0.20.4] - 2017-11-22

### Added

- Add `/logs` api to filter skycoin logs, so that we can add a debug panel to the GUI wallet to show logs

## [0.20.3] - 2017-10-23

### Fixed

- Fix block sync stall (mostly affected Windows users, but any OS was potentially affected)

## [0.20.2] - 2017-10-12

### Fixed

- Fixed Linux .AppImage missing "Category" field
- Clean up electron build script, switch to yarn and remove gulp

## [0.20.1] - 2017-10-12

### Fixed

- Fixed app icon padding

## [0.20.0] - 2017-10-10

### Added

- New wallet frontend in angular4. This is a complete rewrite and fixes many of the old wallet issues.
- New wallet has preliminary support for OTC functionality
- Create `webrpc.Client` for JSON-2.0 RPC calls.
- Add this CHANGELOG.md file.
- Add Installation.md file, with install instructions for go.
- Timelock distribution addresses. The first 25% of the distribution is spendable. After that 25% is spent, a timestamp will be added to the code to enable further distribution.
- Add `/coinSupply` endpoint. Correctly returns total, locked and unlocked coin amounts.
- `testutil` package for common test setup methods.
- `/version` endpoint, which will return the current node version number and the HEAD commit id when build the node
- `-no-ping-log` option to disable ping/pong log output
- Check for invalid block signatures during startup and recreate the database if they are corrupted.
- Add methods for converting fixed-point decimal strings to droplets and vice versa.
- Add `make run`, `make test`, `make lint`, `make check` to `Makefile`

### Changed

- Flag peers as incoming or outgoing.
- Refactor to decouple `wallet` and `visor` package.
- Refactor `cli` package for use as a library.
- `README` improvements.
- Set default wallet's label as "Your Wallet"
- Use BIP32 mnemomic seeds by default in `address_gen`.
- Add `-x` option to `address_gen`, to generate a random base64-encoded 128-bit seed instead of a BIP32 mnemomic seed.
- Add `-v` option to `address_gen` to print all address information (pubkey, seckey, address, seed) to stdout as JSON.
- All API and CLI methods with "coin"-related arguments must be a string and can use decimal notation to specify coin amounts.
- CLI's `walletHistory` command prints amounts as fixed-point decimal strings. Previously, it printed amounts as integers representing whole skycoin amounts, and did not support droplets / fractional skycoins.
- A user is prevented from broadcasting a new transaction with unspent outputs that they have already sent as an unconfirmed transaction.

### Deprecated

- `/api/getEffectiveOutputs` is deprecated in favor of `/coinSupply`.

### Removed

- Old wallet
- `/api/create-address` endpoint (use the `address_gen` tool)

### Fixed

- Wallet folder path loading.
- #371 Fix `/wallet/spend`, will return only when pending transaction is confirmed.
- #443 Fix predicted balance in `/wallet/spend` API call.
- #444 Fix bug in `/blockchain/progress` API call.
- Removed globals in `gui` package that caused race condition with wallet API calls.
- #494 Clean invalid unconfirmed transactions during startup.
- Various race conditions around the bolt.DB blockchain DB
- Missing `strand()` call in `daemon.Visor.AnnounceTxns`.

### Security

## [0.19.1] - 2017-08-26

### Fixed

- #459 dist folder in repo out of date, wallet gui does not load

## [0.19.0] - 2017-07-11

### Added

- Add synchronize indicator when downloading blocks.
- #352 Store unspent pool in db for quick recovery when node restart
- Speed up the time the node start the browser
- Cache unspent pool in memory to speed up query action
- #411 Add button to hide seed
- #380 Move anything with heavy imports into util sub package

### Fixed

- #421 Sort wallet transaction history by time
- #398 Remove seeds from DOM
- #390 Make `go test ./src/...` work
- #383 Error during installation from skycoin source code
- #375 Node can't recovery from zero connections
- #376 Explorer api `/explorer/address` does not return spend transactions
- #373 Block publisher node will be closed if there're no transactions need to execute
- #360 Node will crash when do ctrl+c while downloading blocks
- #350 Wallet name always 'undefined' after loading wallet from seed

[Unreleased]: https://github.com/skycoin/skycoin/compare/master...develop
[0.25.0]: https://github.com/skycoin/skycoin/compare/v0.24.1...v0.25.0
[0.24.1]: https://github.com/skycoin/skycoin/compare/v0.24.0...v0.24.1
[0.24.0]: https://github.com/skycoin/skycoin/compare/v0.23.0...v0.24.0
[0.23.0]: https://github.com/skycoin/skycoin/compare/v0.22.0...v0.23.0
[0.22.0]: https://github.com/skycoin/skycoin/compare/v0.21.1...v0.22.0
[0.21.1]: https://github.com/skycoin/skycoin/compare/v0.21.0...v0.21.1
[0.21.0]: https://github.com/skycoin/skycoin/compare/v0.20.4...v0.21.0
[0.20.4]: https://github.com/skycoin/skycoin/compare/v0.20.3...v0.20.4
[0.20.3]: https://github.com/skycoin/skycoin/compare/v0.20.2...v0.20.3
[0.20.2]: https://github.com/skycoin/skycoin/compare/v0.20.1...v0.20.2
[0.20.1]: https://github.com/skycoin/skycoin/compare/v0.20.0...v0.20.1
[0.20.0]: https://github.com/skycoin/skycoin/compare/v0.19.1...v0.20.0
[0.19.1]: https://github.com/skycoin/skycoin/compare/v0.19.0...v0.19.1
[0.19.0]: https://github.com/skycoin/skycoin/commit/dd924e1f2de8fab945e05b3245dbeabf267f2910<|MERGE_RESOLUTION|>--- conflicted
+++ resolved
@@ -104,9 +104,6 @@
 - `cli generateWallet` renamed to `cli walletCreate`
 - `cli generateAddresses` renamed to `cli walletAddAddresses`
 - `/api/v1/explorer/address` is deprecated in favor of `/api/v1/transactions?verbose=1`
-<<<<<<< HEAD
-- Switch `skycoin-cli` from `urfave/cli` to `spf13/cobra`
-=======
 - `/api/v1/balance`, `/api/v1/transactions`, `/api/v1/outputs` and `/api/v1/blocks` accept the `POST` method so that large request bodies can be sent to the server, which would not fit in a `GET` query string
 - Send new `DISC` disconnect packet to peer before disconnecting
 - `/api/v1/health` `"open_connections"` value now includes incoming connections. Added `"outgoing_connections"` and `"incoming_connections"` fields to separate the two.
@@ -120,7 +117,7 @@
 - Node will send more peers before disconnecting due to a full peer list
 - Refactor CSRF to use HMAC tokens.
 - Add transaction verification parameters to the `GET /health` response
->>>>>>> 943c61fd
+- Switch `skycoin-cli` from `urfave/cli` to `spf13/cobra`
 
 ### Removed
 
