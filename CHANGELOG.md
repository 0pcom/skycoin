# Changelog
All notable changes to this project will be documented in this file.

The format is based on [Keep a Changelog](http://keepachangelog.com/en/1.0.0/)
and this project adheres to [Semantic Versioning](http://semver.org/spec/v2.0.0.html).

## [Unreleased]

### Upcoming deprecated method removal notice

In the v0.26.0 these features and functions will be removed.  If you have a need for any of these features, let us know.

- JSON-RPC 2.0 interface (this is no longer used by the CLI tool, and the REST API supports everything the JSON-RPC 2.0 API does). See https://github.com/skycoin/skycoin/blob/develop/src/api/README.md#migrating-from-the-jsonrpc-api
- `/api/v1/wallet/spend` endpoint (use `POST /api/v1/wallet/transaction` followed by `POST /api/v1/injectTransaction` instead). See https://github.com/skycoin/skycoin/blob/develop/src/api/README.md#migrating-from--api-v1-spend
- The unversioned REST API (the `-enable-unversioned-api` option will be removed, prefix your API requests with `/api/v1`). See https://github.com/skycoin/skycoin/blob/develop/src/api/README.md#migrating-from-the-unversioned-api

### Notice

Nodes v0.23.0 and earlier will not be able to connect to v0.25.0 due to a change in the introduction packet message.

Nodes v0.24.1 and earlier will not be able to connect to v0.26.0 due to a similar change.

Make sure to upgrade to v0.25.0 so that your node will continue to connect once v0.26.0 is released.

### Added

- Add `-csv` option to `cli send` and `cli createRawTransaction`, which will send coins to multiple addresses defined in a csv file
- Add `-disable-default-peers` option to disable the default hardcoded peers and mark all cached peers as untrusted
- Add `-custom-peers-file` to load peers from disk. This peers file is a newline separate list of `ip:port` strings
- Add `csrf_enabled`, `csp_enabled`, `wallet_api_enabled`, `unversioned_api_enabled`, `gui_enabled` and `json_rpc_enabled` configuration settings to the `/api/v1/health` endpoint response
- Add `verbose` flag to `/api/v1/block`, `/api/v1/blocks`, `/api/v1/last_blocks`, `/api/v1/pendingTxs`, `/api/v1/transaction`, `/api/v1/transactions`, `/api/v1/wallet/transactions` to return verbose block data, which includes the address, coins, hours and calculcated_hours of the block's transaction's inputs
- Add `encoded` flag to `/api/v1/transaction` to return an encoded transaction
- Add `-http-prof-host` option to choose the HTTP profiler's bind hostname (defaults to `localhost:6060`)
- Add `-enable-api-sets`, `-disable-api-sets`, `-enable-all-api-sets` options to choose which sets of API endpoints to enable. Options are `READ`, `STATUS`, `TXN`, `WALLET`, `PROMETHEUS`, `INSECURE_WALLET_SEED`, `DEPRECATED_WALLET_SPEND`. Multiple values must be comma separated.
- `/api/v1/wallet/spend` is deprecated and requires `-enable-api-set=DEPRECATED_WALLET_SPEND` to enable it. Use `/api/v1/wallet/transaction` and `/api/v1/injectTransaction` instead.
- Add `-host-whitelist` option to specify alternate allowed hosts when communicating with the API bound to a localhost interface
- Add the head block header to the response of `GET /api/v1/outputs`
- Add `"ux_hash"` to block headers in API responses
- Database verification will only be performed once when upgrading to the next version. Verification will not be performed on subsequent upgrades unless necessary. To force verification, use `-verify-db=true`. Note that it is unsafe to downgrade the skycoin node without erasing the database first.
- Add `seqs` parameter to `/api/v1/blocks` to query multiple blocks by sequences
- Add `/api/v2/wallet/recover` to recover an encrypted wallet by providing the seed
- Add HTTP Basic Auth options `-web-interface-username` and `-web-interface-password`. Auth is only available when using `-web-interface-https` unless `-web-interface-plaintext-auth` is also used.
- Go application metrics exported at `/api/v2/metrics` (API set `PROMETHEUS`) in Prometheus format
- Add `/api/v2/wallet/recover` to recover an encrypted wallet by providing the seed
- Add `fiberAddressGen` CLI command to generate distribution addresses for fiber coins
- Coinhour burn factor can be configured at runtime with `COINHOUR_BURN_FACTOR` envvar
- Daemon configured builds will be available on the [releases](https://github.com/skycoin/skycoin/releases) page. The builds available for previous versions are configured for desktop client use.
- `skycoin-cli` builds will be available on the [releases](https://github.com/skycoin/skycoin/releases) page.

### Fixed

- Fix hanging process caused when the p2p listener port is already in use
- Fix exit status of CLI tool when wallet file cannot be loaded
- Fix `calculated_hours` and `fee` in `/api/v1/explorer/address` responses
- Fix `calculated_hours` and `fee` in `/api/v2/transaction/verify` responses for confirmed transactions
- `/api/v1/blocks` and `/api/v1/last_blocks` return `500` instead of `400` on database errors
- `POST /api/v1/wallet` returns `500` instead of `400` for internal errors
- Fix unspent output hashes in the `cli decodeRawTransaction` result
- `POST /api/v1/wallet/newAddress` and `POST /api/v1/wallet/spend` will correctly fail if the wallet is not encrypted but a password is provided
- Return `503` error for `/api/v1/injectTransaction` for all message broadcast failures (note that it is still possible for broadcast to fail but no error to be returned, in certain conditions)
- Fixed autogenerated HTTPS certs. Certs are now self-signed ECDSA certs, valid for 10 years, valid for localhost and all public interfaces found on the machine. The default cert and key are renamed from cert.pem, key.pem to skycoind.cert, skycoind.key

### Changed

<<<<<<< HEAD
- Reply to `INTR` message with `GIVP` + `RJCT` on pex pool overflow

=======
- Add blockchain pubkey in introduction message, it would close the connection if the pubkey is not matched, but would accept it if pubkey is not provided.
>>>>>>> 839732f8
- CLI tool uses the REST API instead of the deprecated webrpc API to communicate with the node
- `cli status` return value is now the response from `GET /api/v1/health`, which changes some fields
- `/api/v1/network/` endpoints will return an empty array for array values instead of `null`
- `/api/v1/blocks` will return an empty array for `"blocks"` instead of `null`
- `/api/v1/blockchain/progress` will return an empty array for `"peers"` instead of `null`
- `go run cmd/skycoin/skycoin.go` will have exit status 1 on failure and exit status 2 on panic
- The deprecated JSON 2.0 RPC interface is disabled by default for all run modes, since it is no longer needed for the CLI tool
- Remove `"unknown"` from the `"status"` field in responses from `/api/v1/explorer/address`, `/api/v1/transaction`, `/api/v1/transactions`
- `cli decodeRawTransaction` output format changed, see the [CLI README](./src/cli/README.md)
- `/api/v1/wallet/spend` is deprecated, disabled by default and requires `-enable-api-sets=DEPRECATED_WALLET_SPEND` to enable it. Use `/api/v1/wallet/transaction` and `/api/v1/injectTransaction` instead.
- Invalid password in `/api/v1/wallet` requests now return `400` instead of `401`
- Replace `cmd/address_gen/` and `cmd/address_gen2` with `go run cmd/cli/cli.go addressGen`
- `cli addressGen` arguments have changed
- `cli generateWallet` renamed to `cli walletCreate`
- `cli generateAddresses` renamed to `cli walletAddAddresses`
- `run.sh` is now `run-client.sh` and a new `run-daemon.sh` script is added for running in server daemon mode.

### Removed

- Remove `USE_CSRF` envvar from the CLI tool. It uses the REST API client now, which will automatically detect CSRF as needed, so no additional configuration is necessary.  Operators may still wish to disable CSRF on their remote node to reduce request overhead.
- Remove `-enable-wallet-api` and `-enable-seed-api` in place of including `WALLET` and `INSECURE_WALLET_SEED` in `-enable-api-sets`.
- Copies of the source code removed from release builds due to build artifact size

## [0.24.1] - 2018-07-30

### Added

- Add Content-Security-Policy header to http responses

### Fixed

- Fix portable browser version opening to blank page

### Changed

- Increase visor db timeout to 5000 `ms`
- Change `InitTransaction` to accept parameters for distributing genesis coin to distribution wallets

### Removed

## [0.24.0] - 2018-07-06

### Added

- Minimum go version is go1.10
- Add environment variable `DATA_DIR` in CLI
- `USE_CSRF` environment variable for CLI, if the remote node has CSRF enabled (CSRF is enabled by default, use `-disable-csrf` to disable)
- `cli showConfig` command to echo the cli's configuration back to the user
- Option to generate 12/24 word seed when creating new wallet
- libskycoin 0.0.1 released with bindings for cipher/address, cipher/hash, cipher/crypto, cli/create_rawtx
- Add `-version` flag to show node version
- Add transaction verification step to "Send" page
- Add more details about transaction in transaction history
- Add advanced spend UI
- Add CLI `encryptWallet` command
- Add CLI `decryptWallet` command
- Add CLI `showSeed` command
- Add `password` argument to the CLI commands of `addPrivateKey`, `createRawTransaction`, `generateAddresses`, `generateWallet`, `send`
- Support for decoding map values in cipher binary encoder
- Expose known block height of peer in brand new `height` field added in responses of `GET /api/v1/network/connections` API endpoints
- `-verify-db` option (default true), will verify the database integrity during startup and exit if a problem is found
- `-reset-corrupt-db` option (default false) will verify the database integrity during startup and reset the db if a problem is found
- `GET /explorer/address`: add `fee` to transaction objects and `calculated_hours` to transaction inputs
- Test data generator and test suite for verification of alternative `cipher` implementations
- Begin `/api/v2` API endpoints. These endpoints are in beta and subject to change.
- Add `POST /api/v2/transaction/verify` API endpoint
- Add `POST /api/v2/address/verify` API endpoint
- Add `ignore_unconfirmed` option to `POST /api/v1/wallet/transaction` to allow transactions to be created or spent even if there are unspent outputs in the unconfirmed pool.
- Add `uxouts` to `POST /api/v1/wallet/transaction`, to allow specific unspent outputs to be used in a transaction.
- Add Dockerfile in docker/images/dev-cli to build a docker image suitable for development.
- Coin creator tool, `cmd/newcoin`, to quickly bootstrap a new fiber coin
- Add Dockerfile in `docker/images/dev-dind` to build a docker in docker image based on skycoindev-cli.

### Fixed

- Reduce connection disconnects, improves syncing
- Fix #1171, update CLI to support wallet encryption
- Use `bolt.Tx` correctly for read operations
- Docker images for `arm32v5` and `ar32v7` architectures by using busybox as base in docker/images/mainnet/Dockerfile and docker/images/mainnet/hooks/

### Changed

- JSON 2.0 RPC interface (used by the CLI tool) is now served on the same host interface as the REST API, port `6420`. The additional listener has been removed.
- CLI's `RPC_ADDR` environment variable must now start with a scheme e.g. `http://127.0.0.1:6420`, previously it did not use a scheme.
- API response will be gzip compressed if client sends request with 'Accept-Encoding' contains 'gzip' in the header.
- `GET /api/v1/wallet/balance` and `GET /api/v1/balance` now return an address balance list as well.
- API endpoints are prefixed with `/api/v1/`. API endpoints without the `/api/v1/` prefix are deprecated but can be enabled with `-enable-unversioned-api`. Please migrate to use `/api/v1/` prefix in URLs.
- Enable message protocol upgrade
- `change_address` is no longer required in `POST /api/v1/wallet/transaction`. If not provided, `change_address` will default to one of the addresses being spent from.
- In `POST /api/v1/wallet/transaction`, for `auto` type `share` mode requests, if extra coinhours remain after applying the `share_factor` but change cannot be made due to insufficient coins, the `share_factor` will switch to `1.0`.
- Support automatic port allocation of the API interface by specifying port 0
- The web interface / API port is randomly allocated for the precompiled standalone client and electron client released on the website.
  If you are using the CLI tool or another API client to communicate with the standalone client, use `-web-interface-port=6420` to continue using port 6420.
  If the program is run from source (e.g. `go run`, `run.sh`, `make run`) there is no change, the API will still be on port 6420.
- Change number of outgoing connections to 8 from 16
- Transaction history shows transactions between own addresses
- Client will only maintain one connection to the default hardcoded peers, instead of all of them

### Removed

- Remove `-rpc-interface-addr`, `-rpc-interface-port` options.  The RPC interface is now on default port `6420` with the REST API.
- Remove `-rpc-thread-num` option
- Remove `-connect-to` option
- Remove `-print-web-interface-address` option
- Remove support for go1.9

## [0.23.0] - 2018-04-22

### Added

- Add wallet setup wizard
- Add wallet encryption, using chacha20+poly1305 for encryption and authentication and scrypt for key derivation. Encrypted data is stored in the wallet file in a `"secrets"` metadata field
- Add `GET /health` endpoint
- Add `POST /wallet/transaction` API endpoint, creates a transaction, allowing control of spending address and multiple destinations
- Add `POST /wallet/encrypt` API endpoint, encrypts wallet and returns encrypted wallet without sensitive data
- Add `POST /wallet/decrypt` API endpoint, decrypts wallet and returns decrypted wallet without sensitive data
- Add `POST /wallet/seed` API endpoint, returns the seed of an encrypted wallet. Unencrypted wallets will not expose their seeds over the API. Requires `-enable-seed-api` option
- `-enable-seed-api` option to enable `POST /wallet/seed`
- Add `"size"` to block API response data (affects `GET /block`, `GET /blocks` and `GET /last_blocks`)
- Write [specification for skycoin URIs](https://github.com/skycoin/skycoin#uri-specification) (based upon bip21)

### Fixed

- #1309, Float imprecision error in frontend malformed some spend amounts, preventing the spend
- Fix one aspect of sync stalling caused by a 5-second blocking channel write by switching it to a non-blocking write, decreasing timeouts and increasing buffer sizes

### Changed

- `GET /wallet` API endpoint, remove sensitive data from the response, and fix the data format to be the same as `POST /wallet/create`
- `GET /wallets` API endpoint, remove sensitive data from the response
- `POST /wallet/create` API endpoint, add `encrypt(bool)` and `password` argument
- `POST /wallet/newAddress` API endpoint, add `password` argument
- `POST /wallet/spend` API endpoint, add `password` argument
- Change `-disable-wallet-api` to `-enable-wallet-api`, and disable the wallet API by default
- `-launch-browser` is set to false by default
- A default wallet will not be created on startup if there is no wallet. Instead, the wallet setup wizard will run
- Replace [op/go-logging](https://github.com/op/go-logging) with [logrus](https://github.com/sirupsen/logrus)
- Disable JSON-RPC 2.0 interface when running the application with `run.sh` and electron
- Whitespace will be trimmed from the seed string by the frontend client before creating or loading a wallet
- Notify the user when their wallets have unconfirmed transactions
- Return an error when providing a transaction that spends to the null address in `POST /injectTransaction`
- Change accepted `-log-level` values to `debug`, `info`, `warn`, `error`, `fatal` and `panic` (previously were `debug`, `info`, `notice`, `warning`, `error` and `critical`)
- Default log level is `info`

### Removed

- Remove `"seed"`, `"lastSeed"` and `"secret_key"` in address entries from wallet API responses. A wallet's seed can be accessed through `POST /wallet/seed` only if the wallet is encrypted and the node is run with `-enable-seed-api`
- Remove unused `-logtogui` and `-logbufsize` options

## [0.22.0] - 2018-03-20

### Added

- go1.10 support
- Add Dockerfile
- Add libskycoin C API wrapper
- New wallet UI
- Notify the user when a new version is available
- CLI and GUI integration tests against a stable and live blockchain
- #877, Add `-disable-wallet-api` CLI option
- HTTP API client
- `/richlist` API method, returns top n address balances
- `/addresscount` API method, returns the number of addresses that have any amount of coins
- `/transactions` API method, returns transactions of addresses
- `/wallet/unload` API method, removes the wallet of given id from wallet services

### Fixed

- #1021, remove `SendOr404` and `SendOr500` as they do not work properly due to typed nils
- Add Read, Write and Idle timeouts to the HTTP listener, preventing file descriptor leaks
- Support absolute and relative paths for `-data-dir` option
- Prevent creating transactions whose size exceeds the maximum block size
- Check addition and multiplication uint64 overflow
- Keep trusted peers in the peerlist permanently, even if they are unreachable
- #885, Add `Host` header check to localhost HTTP interfaces to prevent DNS rebinding attacks
- #896, Add CSRF check to wallet API
- Fix base58 address parsing, which allowed leading invalid characters and treated unknown characters as a '1'
- Fix occasional error which causes blockchain progress not to be shown in front-end

### Changed

- #1080, `/wallet/transactions` now returns a proper json object with pending transactions under `transactions` key
- #951, cap cli createRawTransaction and send command coinhour distribution, coinhours are capped to a maximum of receiving coins for the address with a minimum of 1 coinhour
- Upgrade to Angular 5
- Add `total_coinhour_supply` and `current_coinhour_supply` to `/coinSupply` endpoint
- #800, Add entropy parameter to `/wallet/newSeed` endpoint. Entropy can be 128 (default) or 256, corresponding to 12- and 24-word seeds respectively
- #866, Include coins and hours in `/explorer/address` inputs
- Rename cached `peers.txt` file to `peers.json`

### Removed

- Remove `/lastTxs` API endpoint
- Remove `/logs` and log buffering due to possible crash
- Remove `/wallets/reload` endpoint
- Remove deprecated `/api/getEffectiveOutputs`, use `/coinSupply`.

## [0.21.1] - 2017-12-14

### Fixed

- Fix blank page issue in windows gui wallet, which was caused by misusing the flag of -download-peers-list in electron.

## [0.21.0] - 2017-12-10

### Added

- Require transactions to have an input with non-zero coinhours
- Add `-peerlist-size` and `-max-outgoing-connections` CLI options
- Add `-download-peerlist` and `-peerlist-url` CLI options, to get peers from a URL
- For electron clients, download a list of peers from https://downloads.skycoin.net/blockchain/peers.txt by default

### Fixed

- Fix change hours calculation. Previous gave 1/8 to change and destination addresses; now gives 1/4 to each
- #653, the peerlist size was too small and could be easily filled up; default changed to 65535 from 1000

### Changed

- CLI's `walletBalance` and `addressBalance` commands return aggregate balances for confirmed, spendable and expected balances. Coins are formatted as droplet strings. Hours added as strings.
- When splitting an odd number of hours in a spend, give the extra hour to the fee
- Add `block_seq` to `get_outputs` and `/outputs` API response
- Improve UxOut spend selection. Previously, they were spent oldest first. Now they are spent to ensure a non-zero coinhour input and otherwise minimize coinhours.
- `create_rawtx` will try to minimize the number of UxOuts used to create a transaction.
- `/wallet/spend` will try to maximize the number of UxOuts used to create a transaction.
- Update the default peerlist size to 65535 from 1000
- When loading a wallet, 100 addresses will be scanned ahead to find one with a balance

## [0.20.4] - 2017-11-22

### Added

- Add `/logs` api to filter skycoin logs, so that we can add a debug panel to the GUI wallet to show logs

## [0.20.3] - 2017-10-23

### Fixed

- Fix block sync stall (mostly affected Windows users, but any OS was potentially affected)

## [0.20.2] - 2017-10-12

### Fixed

- Fixed Linux .AppImage missing "Category" field
- Clean up electron build script, switch to yarn and remove gulp

## [0.20.1] - 2017-10-12

### Fixed

- Fixed app icon padding

## [0.20.0] - 2017-10-10

### Added

- New wallet frontend in angular4. This is a complete rewrite and fixes many of the old wallet issues.
- New wallet has preliminary support for OTC functionality
- Create `webrpc.Client` for JSON-2.0 RPC calls.
- Add this CHANGELOG.md file.
- Add Installation.md file, with install instructions for go.
- Timelock distribution addresses. The first 25% of the distribution is spendable. After that 25% is spent, a timestamp will be added to the code to enable further distribution.
- Add `/coinSupply` endpoint. Correctly returns total, locked and unlocked coin amounts.
- `testutil` package for common test setup methods.
- `/version` endpoint, which will return the current node version number and the HEAD commit id when build the node
- `-no-ping-log` option to disable ping/pong log output
- Check for invalid block signatures during startup and recreate the database if they are corrupted.
- Add methods for converting fixed-point decimal strings to droplets and vice versa.
- Add `make run`, `make test`, `make lint`, `make check` to `Makefile`

### Changed

- Flag peers as incoming or outgoing.
- Refactor to decouple `wallet` and `visor` package.
- Refactor `cli` package for use as a library.
- `README` improvements.
- Set default wallet's label as "Your Wallet"
- Use BIP32 mnemomic seeds by default in `address_gen`.
- Add `-x` option to `address_gen`, to generate a random base64-encoded 128-bit seed instead of a BIP32 mnemomic seed.
- Add `-v` option to `address_gen` to print all address information (pubkey, seckey, address, seed) to stdout as JSON.
- All API and CLI methods with "coin"-related arguments must be a string and can use decimal notation to specify coin amounts.
- CLI's `walletHistory` command prints amounts as fixed-point decimal strings. Previously, it printed amounts as integers representing whole skycoin amounts, and did not support droplets / fractional skycoins.
- A user is prevented from broadcasting a new transaction with unspent outputs that they have already sent as an unconfirmed transaction.

### Deprecated

- `/api/getEffectiveOutputs` is deprecated in favor of `/coinSupply`.

### Removed

- Old wallet
- `/api/create-address` endpoint (use the `address_gen` tool)

### Fixed

- Wallet folder path loading.
- #371 Fix `/wallet/spend`, will return only when pending transaction is confirmed.
- #443 Fix predicted balance in `/wallet/spend` API call.
- #444 Fix bug in `/blockchain/progress` API call.
- Removed globals in `gui` package that caused race condition with wallet API calls.
- #494 Clean invalid unconfirmed transactions during startup.
- Various race conditions around the bolt.DB blockchain DB
- Missing `strand()` call in `daemon.Visor.AnnounceTxns`.

### Security

## [0.19.1] - 2017-08-26

### Fixed

- #459 dist folder in repo out of date, wallet gui does not load

## [0.19.0] - 2017-07-11

### Added

- Add synchronize indicator when downloading blocks.
- #352 Store unspent pool in db for quick recovery when node restart
- Speed up the time the node start the browser
- Cache unspent pool in memory to speed up query action
- #411 Add button to hide seed
- #380 Move anything with heavy imports into util sub package

### Fixed

- #421 Sort wallet transaction history by time
- #398 Remove seeds from DOM
- #390 Make `go test ./src/...` work
- #383 Error during installation from skycoin source code
- #375 Node can't recovery from zero connections
- #376 Explorer api `/explorer/address` does not return spend transactions
- #373 Master node will be closed if there're no transactions need to execute
- #360 Node will crash when do ctrl+c while downloading blocks
- #350 Wallet name always 'undefined' after loading wallet from seed

[Unreleased]: https://github.com/skycoin/skycoin/compare/master...develop
[0.24.1]: https://github.com/skycoin/skycoin/compare/v0.24.0...v0.24.1
[0.24.0]: https://github.com/skycoin/skycoin/compare/v0.23.0...v0.24.0
[0.23.0]: https://github.com/skycoin/skycoin/compare/v0.22.0...v0.23.0
[0.22.0]: https://github.com/skycoin/skycoin/compare/v0.21.1...v0.22.0
[0.21.1]: https://github.com/skycoin/skycoin/compare/v0.21.0...v0.21.1
[0.21.0]: https://github.com/skycoin/skycoin/compare/v0.20.4...v0.21.0
[0.20.4]: https://github.com/skycoin/skycoin/compare/v0.20.3...v0.20.4
[0.20.3]: https://github.com/skycoin/skycoin/compare/v0.20.2...v0.20.3
[0.20.2]: https://github.com/skycoin/skycoin/compare/v0.20.1...v0.20.2
[0.20.1]: https://github.com/skycoin/skycoin/compare/v0.20.0...v0.20.1
[0.20.0]: https://github.com/skycoin/skycoin/compare/v0.19.1...v0.20.0
[0.19.1]: https://github.com/skycoin/skycoin/compare/v0.19.0...v0.19.1
[0.19.0]: https://github.com/skycoin/skycoin/commit/dd924e1f2de8fab945e05b3245dbeabf267f2910<|MERGE_RESOLUTION|>--- conflicted
+++ resolved
@@ -62,12 +62,8 @@
 
 ### Changed
 
-<<<<<<< HEAD
+- Add blockchain pubkey in introduction message, it would close the connection if the pubkey is not matched, but would accept it if pubkey is not provided.
 - Reply to `INTR` message with `GIVP` + `RJCT` on pex pool overflow
-
-=======
-- Add blockchain pubkey in introduction message, it would close the connection if the pubkey is not matched, but would accept it if pubkey is not provided.
->>>>>>> 839732f8
 - CLI tool uses the REST API instead of the deprecated webrpc API to communicate with the node
 - `cli status` return value is now the response from `GET /api/v1/health`, which changes some fields
 - `/api/v1/network/` endpoints will return an empty array for array values instead of `null`
