# Changelog
All notable changes to this project will be documented in this file.

The format is based on [Keep a Changelog](http://keepachangelog.com/en/1.0.0/)
and this project adheres to [Semantic Versioning](http://semver.org/spec/v2.0.0.html).

## [Unreleased]

### Added

### Fixed

### Changed

- Duplicate wallets in the wallets folder will prevent the application from starting
- An empty wallet in the wallets folder will prevent the application from starting

### Removed

- `/api/v1/explorer/address` endpoint (use `GET /api/v1/transactions?verbose=1` instead). See https://github.com/skycoin/skycoin/blob/develop/src/api/README.md#migrating-from--api-v1-explorer-address
- The unversioned REST API (the `-enable-unversioned-api` is removed, prefix your API requests with `/api/v1` if they don't have an `/api/vx` prefix already). See https://github.com/skycoin/skycoin/blob/develop/src/api/README.md#migrating-from-the-unversioned-api
- JSON-RPC 2.0 interface (this is no longer used by the CLI tool, and the REST API supports everything the JSON-RPC 2.0 API does). See https://github.com/skycoin/skycoin/blob/develop/src/api/README.md#migrating-from-the-jsonrpc-api
- `/api/v1/wallet/spend` endpoint (use `POST /api/v1/wallet/transaction` followed by `POST /api/v1/injectTransaction` instead). See https://github.com/skycoin/skycoin/blob/develop/src/api/README.md#migrating-from--api-v1-spend

## [0.25.1] - 2019-02-08

### Added

- Add CLI `addressTransactions` command
- Add `/api/v2/wallet/seed/verify` to verify if seed is a valid bip39 mnemonic seed
<<<<<<< HEAD
- Add CLI `checkDBDecoding` command to verify the `skyencoder`-generated binary decoders match the reflect-based decoder
=======
- Filter transactions in the History view in the UI
>>>>>>> 8ea6fb86

### Fixed

- `/api/v1/health` will return correct build info when running Docker containers based on `skycoin/skycoin` mainnet image.
- #2083, Windows desktop wallet sometimes shows "Error#1" on start

### Changed

- Extend URI specification to allow plain addresses (i.e. without a `skycoin:` prefix)
- Switch `skycoin-cli` from `urfave/cli` to `spf13/cobra`.
  Now all options of a cli command must only use `--` prefix instead of a mix of `--` and `-` prefixes.
  `-` prefix is only allowed when using shorthand notation.
- Use an optimized `base58` library for faster address decoding and encoding.
<<<<<<< HEAD
- Use [`skyencoder`](https://github.com/skycoin/skyencoder)-generated binary encoders/decoders for network and database data, instead of the reflect-based encoders/decoders in `cipher/encoder`.
=======
>>>>>>> 8ea6fb86

### Removed

- Remove libskycoin source code. Migrated to https://github.com/skycoin/libskycoin

## [0.25.0] - 2018-12-19

### Upcoming deprecated method removal notice

In the v0.26.0 these features and functions will be removed.  If you have a need for any of these features, let us know.

- JSON-RPC 2.0 interface (this is no longer used by the CLI tool, and the REST API supports everything the JSON-RPC 2.0 API does). See https://github.com/skycoin/skycoin/blob/develop/src/api/README.md#migrating-from-the-jsonrpc-api
- `/api/v1/wallet/spend` endpoint (use `POST /api/v1/wallet/transaction` followed by `POST /api/v1/injectTransaction` instead). See https://github.com/skycoin/skycoin/blob/develop/src/api/README.md#migrating-from--api-v1-spend
- The unversioned REST API (the `-enable-unversioned-api` option will be removed, prefix your API requests with `/api/v1`). See https://github.com/skycoin/skycoin/blob/develop/src/api/README.md#migrating-from-the-unversioned-api
- `/api/v1/explorer/address` endpoint (use `GET /api/v1/transactions?verbose=1` instead). See https://github.com/skycoin/skycoin/blob/develop/src/api/README.md#migrating-from--api-v1-explorer-address

### Notice

Nodes v0.23.0 and earlier will not be able to connect to v0.25.0 due to a change in the introduction packet message.

Nodes v0.24.1 and earlier will not be able to connect to v0.26.0 due to a similar change.

Make sure to upgrade to v0.25.0 so that your node will continue to connect once v0.26.0 is released.

### Added

- Add `-csv` option to `cli send` and `cli createRawTransaction`, which will send coins to multiple addresses defined in a csv file
- Add `-disable-default-peers` option to disable the default hardcoded peers and mark all cached peers as untrusted
- Add `-custom-peers-file` to load peers from disk. This peers file is a newline separate list of `ip:port` strings
- Add `user_agent`, `coin`, `csrf_enabled`, `csp_enabled`, `wallet_api_enabled`, `unversioned_api_enabled`, `gui_enabled` and `json_rpc_enabled`, `coinhour_burn_factor` configuration settings and `started_at` timestamp to the `/api/v1/health` endpoint response
- Add `verbose` flag to `/api/v1/block`, `/api/v1/blocks`, `/api/v1/last_blocks`, `/api/v1/pendingTxs`, `/api/v1/transaction`, `/api/v1/transactions`, `/api/v1/wallet/transactions` to return verbose block data, which includes the address, coins, hours and calculcated_hours of the block's transaction's inputs
- Add `encoded` flag to `/api/v1/transaction` to return an encoded transaction
- Add `-http-prof-host` option to choose the HTTP profiler's bind hostname (defaults to `localhost:6060`)
- Add `-enable-api-sets`, `-disable-api-sets`, `-enable-all-api-sets` options to choose which sets of API endpoints to enable. Options are `READ`, `STATUS`, `TXN`, `WALLET`, `PROMETHEUS`, `INSECURE_WALLET_SEED`, `DEPRECATED_WALLET_SPEND`. Multiple values must be comma separated.
- `/api/v1/wallet/spend` is deprecated and requires `-enable-api-set=DEPRECATED_WALLET_SPEND` to enable it. Use `/api/v1/wallet/transaction` and `/api/v1/injectTransaction` instead.
- Add `-host-whitelist` option to specify alternate allowed hosts when communicating with the API bound to a localhost interface
- Add the head block header to the response of `GET /api/v1/outputs`
- Add `"ux_hash"` to block headers in API responses
- Database verification will only be performed once when upgrading to the next version. Verification will not be performed on subsequent upgrades unless necessary. To force verification, use `-verify-db=true`. Note that it is unsafe to downgrade the skycoin node without erasing the database first.
- Add `seqs` parameter to `/api/v1/blocks` to query multiple blocks by sequences
- Add `/api/v2/wallet/recover` to recover an encrypted wallet by providing the seed
- Add HTTP Basic Auth options `-web-interface-username` and `-web-interface-password`. Auth is only available when using `-web-interface-https` unless `-web-interface-plaintext-auth` is also used.
- Go application metrics exported at `/api/v2/metrics` (API set `PROMETHEUS`) in Prometheus format
- Add `/api/v2/wallet/recover` to recover an encrypted wallet by providing the seed
- Add `fiberAddressGen` CLI command to generate distribution addresses for fiber coins
- Coinhour burn factor when creating transactions can be configured at runtime with `USER_BURN_FACTOR` envvar
- Max transaction size when creating transactions can be configured at runtime with `USER_MAX_TXN_SIZE` envvar
- Max decimals allowed when creating transactions can be configured at runtime with `USER_MAX_DECIMALS` envvar
- Daemon configured builds will be available on the [releases](https://github.com/skycoin/skycoin/releases) page. The builds available for previous versions are configured for desktop client use.
- `skycoin-cli` builds will be available on the [releases](https://github.com/skycoin/skycoin/releases) page.
- A user agent string is sent in the wire protocol's introduction packet
- `-max-connections` option to control total max connections
- `/api/v1/network/disconnect` to disconnect a peer
- Complete support for `cipher` package in `libskycoin` C API.
- Add `coin`, `wallet`, `util/droplet` and `util/fee` methods as part of `libskycoin` C API
- Add `make update-golden-files` to `Makefile`
- Add CLI `richlist` command
- Add `util/droplet` and `util/fee` API's as part of `libskycoin`
- Implement SWIG interfaces in order to generate client libraries for multiple programming languages

### Fixed

- Fix hanging process caused when the p2p listener port is already in use
- Fix exit status of CLI tool when wallet file cannot be loaded
- Fix `calculated_hours` and `fee` in `/api/v1/explorer/address` responses
- Fix `calculated_hours` and `fee` in `/api/v2/transaction/verify` responses for confirmed transactions
- `/api/v1/blocks` and `/api/v1/last_blocks` return `500` instead of `400` on database errors
- `POST /api/v1/wallet` returns `500` instead of `400` for internal errors
- Fix unspent output hashes in the `cli decodeRawTransaction` result
- `POST /api/v1/wallet/newAddress` and `POST /api/v1/wallet/spend` will correctly fail if the wallet is not encrypted but a password is provided
- Return `503` error for `/api/v1/injectTransaction` for all message broadcast failures (note that it is still possible for broadcast to fail but no error to be returned, in certain conditions)
- Fixed autogenerated HTTPS certs. Certs are now self-signed ECDSA certs, valid for 10 years, valid for localhost and all public interfaces found on the machine. The default cert and key are renamed from cert.pem, key.pem to skycoind.cert, skycoind.key
- `/api/v1/resendUnconfirmedTxns` will return `503 Service Unavailable` is no connections are available for broadcast
- #1979, Fix header check to allow `localhost:6420`

### Changed

- Add blockchain pubkey in introduction message, it would close the connection if the pubkey is not matched, but would accept it if pubkey is not provided.
- CLI tool uses the REST API instead of the deprecated webrpc API to communicate with the node
- `cli status` return value is now the response from `GET /api/v1/health`, which changes some fields
- `/api/v1/network/` endpoints will return an empty array for array values instead of `null`
- `/api/v1/blocks` will return an empty array for `"blocks"` instead of `null`
- `/api/v1/blockchain/progress` will return an empty array for `"peers"` instead of `null`
- `go run cmd/skycoin/skycoin.go` will have exit status 1 on failure and exit status 2 on panic
- The deprecated JSON 2.0 RPC interface is disabled by default for all run modes, since it is no longer needed for the CLI tool
- Remove `"unknown"` from the `"status"` field in responses from `/api/v1/explorer/address`, `/api/v1/transaction`, `/api/v1/transactions`
- `cli decodeRawTransaction` output format changed, see the [CLI README](./src/cli/README.md)
- `/api/v1/wallet/spend` is deprecated, disabled by default and requires `-enable-api-sets=DEPRECATED_WALLET_SPEND` to enable it. Use `/api/v1/wallet/transaction` and `/api/v1/injectTransaction` instead.
- Invalid password in `/api/v1/wallet` requests now return `400` instead of `401`
- Replace `cmd/address_gen/` and `cmd/address_gen2` with `go run cmd/cli/cli.go addressGen`
- `cli addressGen` arguments have changed
- `cli generateWallet` renamed to `cli walletCreate`
- `cli generateAddresses` renamed to `cli walletAddAddresses`
- `/api/v1/explorer/address` is deprecated in favor of `/api/v1/transactions?verbose=1`
- `/api/v1/balance`, `/api/v1/transactions`, `/api/v1/outputs` and `/api/v1/blocks` accept the `POST` method so that large request bodies can be sent to the server, which would not fit in a `GET` query string
- Send new `DISC` disconnect packet to peer before disconnecting
- `/api/v1/health` `"open_connections"` value now includes incoming connections. Added `"outgoing_connections"` and `"incoming_connections"` fields to separate the two.
- `run.sh` is now `run-client.sh` and a new `run-daemon.sh` script is added for running in server daemon mode
- `/api/v1/network/connection*` connection object's field `"introduced"` replaced with field `"state"` which may have the values `"pending"`, `"connected"` or `"introduced"`
- `/api/v1/network/connection*` field `"is_trusted_peer"` added to connection object to indicate if the peer is in the hardcoded list of default peers
- `/api/v1/network/connection*` field `"connected_at"`, `"unconfirmed_burn_factor"` and `"unconfirmed_max_transaction_size"` added to connection object
- `/api/v1/network/connections` now includes incoming connections. Filters are added to query connections by state and direction
- `/api/v1/resendUnconfirmedTxns` is now a `POST` method, previously was a `GET` method
- Transactions that violation soft constraints will propagate through the network
- Node will send more peers before disconnecting due to a full peer list
- Refactor CSRF to use HMAC tokens.
- Add transaction verification parameters to the `GET /health` response

### Removed

- Remove `USE_CSRF` envvar from the CLI tool. It uses the REST API client now, which will automatically detect CSRF as needed, so no additional configuration is necessary.  Operators may still wish to disable CSRF on their remote node to reduce request overhead.
- Remove `-enable-wallet-api` and `-enable-seed-api` in place of including `WALLET` and `INSECURE_WALLET_SEED` in `-enable-api-sets`.
- Copies of the source code removed from release builds due to build artifact size

## [0.24.1] - 2018-07-30

### Added

- Add Content-Security-Policy header to http responses

### Fixed

- Fix portable browser version opening to blank page

### Changed

- Increase visor db timeout to 5000 `ms`
- Change `InitTransaction` to accept parameters for distributing genesis coin to distribution wallets

### Removed

## [0.24.0] - 2018-07-06

### Added

- Minimum go version is go1.10
- Add environment variable `DATA_DIR` in CLI
- `USE_CSRF` environment variable for CLI, if the remote node has CSRF enabled (CSRF is enabled by default, use `-disable-csrf` to disable)
- `cli showConfig` command to echo the cli's configuration back to the user
- Option to generate 12/24 word seed when creating new wallet
- libskycoin 0.0.1 released with bindings for cipher/address, cipher/hash, cipher/crypto, cli/create_rawtx
- Add `-version` flag to show node version
- Add transaction verification step to "Send" page
- Add more details about transaction in transaction history
- Add advanced spend UI
- Add CLI `encryptWallet` command
- Add CLI `decryptWallet` command
- Add CLI `showSeed` command
- Add `password` argument to the CLI commands of `addPrivateKey`, `createRawTransaction`, `generateAddresses`, `generateWallet`, `send`
- Support for decoding map values in cipher binary encoder
- Expose known block height of peer in brand new `height` field added in responses of `GET /api/v1/network/connections` API endpoints
- `-verify-db` option (default true), will verify the database integrity during startup and exit if a problem is found
- `-reset-corrupt-db` option (default false) will verify the database integrity during startup and reset the db if a problem is found
- `GET /explorer/address`: add `fee` to transaction objects and `calculated_hours` to transaction inputs
- Test data generator and test suite for verification of alternative `cipher` implementations
- Begin `/api/v2` API endpoints. These endpoints are in beta and subject to change.
- Add `POST /api/v2/transaction/verify` API endpoint
- Add `POST /api/v2/address/verify` API endpoint
- Add `ignore_unconfirmed` option to `POST /api/v1/wallet/transaction` to allow transactions to be created or spent even if there are unspent outputs in the unconfirmed pool.
- Add `uxouts` to `POST /api/v1/wallet/transaction`, to allow specific unspent outputs to be used in a transaction.
- Add Dockerfile in docker/images/dev-cli to build a docker image suitable for development.
- Coin creator tool, `cmd/newcoin`, to quickly bootstrap a new fiber coin
- Add Dockerfile in `docker/images/dev-dind` to build a docker in docker image based on skycoindev-cli.

### Fixed

- Reduce connection disconnects, improves syncing
- Fix #1171, update CLI to support wallet encryption
- Use `bolt.Tx` correctly for read operations
- Docker images for `arm32v5` and `ar32v7` architectures by using busybox as base in docker/images/mainnet/Dockerfile and docker/images/mainnet/hooks/

### Changed

- JSON 2.0 RPC interface (used by the CLI tool) is now served on the same host interface as the REST API, port `6420`. The additional listener has been removed.
- CLI's `RPC_ADDR` environment variable must now start with a scheme e.g. `http://127.0.0.1:6420`, previously it did not use a scheme.
- API response will be gzip compressed if client sends request with 'Accept-Encoding' contains 'gzip' in the header.
- `GET /api/v1/wallet/balance` and `GET /api/v1/balance` now return an address balance list as well.
- API endpoints are prefixed with `/api/v1/`. API endpoints without the `/api/v1/` prefix are deprecated but can be enabled with `-enable-unversioned-api`. Please migrate to use `/api/v1/` prefix in URLs.
- Enable message protocol upgrade
- `change_address` is no longer required in `POST /api/v1/wallet/transaction`. If not provided, `change_address` will default to one of the addresses being spent from.
- In `POST /api/v1/wallet/transaction`, for `auto` type `share` mode requests, if extra coinhours remain after applying the `share_factor` but change cannot be made due to insufficient coins, the `share_factor` will switch to `1.0`.
- Support automatic port allocation of the API interface by specifying port 0
- The web interface / API port is randomly allocated for the precompiled standalone client and electron client released on the website.
  If you are using the CLI tool or another API client to communicate with the standalone client, use `-web-interface-port=6420` to continue using port 6420.
  If the program is run from source (e.g. `go run`, `run.sh`, `make run`) there is no change, the API will still be on port 6420.
- Change number of outgoing connections to 8 from 16
- Transaction history shows transactions between own addresses
- Client will only maintain one connection to the default hardcoded peers, instead of all of them

### Removed

- Remove `-rpc-interface-addr`, `-rpc-interface-port` options.  The RPC interface is now on default port `6420` with the REST API.
- Remove `-rpc-thread-num` option
- Remove `-connect-to` option
- Remove `-print-web-interface-address` option
- Remove support for go1.9

## [0.23.0] - 2018-04-22

### Added

- Add wallet setup wizard
- Add wallet encryption, using chacha20+poly1305 for encryption and authentication and scrypt for key derivation. Encrypted data is stored in the wallet file in a `"secrets"` metadata field
- Add `GET /health` endpoint
- Add `POST /wallet/transaction` API endpoint, creates a transaction, allowing control of spending address and multiple destinations
- Add `POST /wallet/encrypt` API endpoint, encrypts wallet and returns encrypted wallet without sensitive data
- Add `POST /wallet/decrypt` API endpoint, decrypts wallet and returns decrypted wallet without sensitive data
- Add `POST /wallet/seed` API endpoint, returns the seed of an encrypted wallet. Unencrypted wallets will not expose their seeds over the API. Requires `-enable-seed-api` option
- `-enable-seed-api` option to enable `POST /wallet/seed`
- Add `"size"` to block API response data (affects `GET /block`, `GET /blocks` and `GET /last_blocks`)
- Write [specification for skycoin URIs](https://github.com/skycoin/skycoin#uri-specification) (based upon bip21)

### Fixed

- #1309, Float imprecision error in frontend malformed some spend amounts, preventing the spend
- Fix one aspect of sync stalling caused by a 5-second blocking channel write by switching it to a non-blocking write, decreasing timeouts and increasing buffer sizes

### Changed

- `GET /wallet` API endpoint, remove sensitive data from the response, and fix the data format to be the same as `POST /wallet/create`
- `GET /wallets` API endpoint, remove sensitive data from the response
- `POST /wallet/create` API endpoint, add `encrypt(bool)` and `password` argument
- `POST /wallet/newAddress` API endpoint, add `password` argument
- `POST /wallet/spend` API endpoint, add `password` argument
- Change `-disable-wallet-api` to `-enable-wallet-api`, and disable the wallet API by default
- `-launch-browser` is set to false by default
- A default wallet will not be created on startup if there is no wallet. Instead, the wallet setup wizard will run
- Replace [op/go-logging](https://github.com/op/go-logging) with [logrus](https://github.com/sirupsen/logrus)
- Disable JSON-RPC 2.0 interface when running the application with `run.sh` and electron
- Whitespace will be trimmed from the seed string by the frontend client before creating or loading a wallet
- Notify the user when their wallets have unconfirmed transactions
- Return an error when providing a transaction that spends to the null address in `POST /injectTransaction`
- Change accepted `-log-level` values to `debug`, `info`, `warn`, `error`, `fatal` and `panic` (previously were `debug`, `info`, `notice`, `warning`, `error` and `critical`)
- Default log level is `info`

### Removed

- Remove `"seed"`, `"lastSeed"` and `"secret_key"` in address entries from wallet API responses. A wallet's seed can be accessed through `POST /wallet/seed` only if the wallet is encrypted and the node is run with `-enable-seed-api`
- Remove unused `-logtogui` and `-logbufsize` options

## [0.22.0] - 2018-03-20

### Added

- go1.10 support
- Add Dockerfile
- Add libskycoin C API wrapper
- New wallet UI
- Notify the user when a new version is available
- CLI and GUI integration tests against a stable and live blockchain
- #877, Add `-disable-wallet-api` CLI option
- HTTP API client
- `/richlist` API method, returns top n address balances
- `/addresscount` API method, returns the number of addresses that have any amount of coins
- `/transactions` API method, returns transactions of addresses
- `/wallet/unload` API method, removes the wallet of given id from wallet services

### Fixed

- #1021, remove `SendOr404` and `SendOr500` as they do not work properly due to typed nils
- Add Read, Write and Idle timeouts to the HTTP listener, preventing file descriptor leaks
- Support absolute and relative paths for `-data-dir` option
- Prevent creating transactions whose size exceeds the maximum block size
- Check addition and multiplication uint64 overflow
- Keep trusted peers in the peerlist permanently, even if they are unreachable
- #885, Add `Host` header check to localhost HTTP interfaces to prevent DNS rebinding attacks
- #896, Add CSRF check to wallet API
- Fix base58 address parsing, which allowed leading invalid characters and treated unknown characters as a '1'
- Fix occasional error which causes blockchain progress not to be shown in front-end

### Changed

- #1080, `/wallet/transactions` now returns a proper json object with pending transactions under `transactions` key
- #951, cap cli createRawTransaction and send command coinhour distribution, coinhours are capped to a maximum of receiving coins for the address with a minimum of 1 coinhour
- Upgrade to Angular 5
- Add `total_coinhour_supply` and `current_coinhour_supply` to `/coinSupply` endpoint
- #800, Add entropy parameter to `/wallet/newSeed` endpoint. Entropy can be 128 (default) or 256, corresponding to 12- and 24-word seeds respectively
- #866, Include coins and hours in `/explorer/address` inputs
- Rename cached `peers.txt` file to `peers.json`

### Removed

- Remove `/lastTxs` API endpoint
- Remove `/logs` and log buffering due to possible crash
- Remove `/wallets/reload` endpoint
- Remove deprecated `/api/getEffectiveOutputs`, use `/coinSupply`.

## [0.21.1] - 2017-12-14

### Fixed

- Fix blank page issue in windows gui wallet, which was caused by misusing the flag of -download-peers-list in electron.

## [0.21.0] - 2017-12-10

### Added

- Require transactions to have an input with non-zero coinhours
- Add `-peerlist-size` and `-max-outgoing-connections` CLI options
- Add `-download-peerlist` and `-peerlist-url` CLI options, to get peers from a URL
- For electron clients, download a list of peers from https://downloads.skycoin.net/blockchain/peers.txt by default

### Fixed

- Fix change hours calculation. Previous gave 1/8 to change and destination addresses; now gives 1/4 to each
- #653, the peerlist size was too small and could be easily filled up; default changed to 65535 from 1000

### Changed

- CLI's `walletBalance` and `addressBalance` commands return aggregate balances for confirmed, spendable and expected balances. Coins are formatted as droplet strings. Hours added as strings.
- When splitting an odd number of hours in a spend, give the extra hour to the fee
- Add `block_seq` to `get_outputs` and `/outputs` API response
- Improve UxOut spend selection. Previously, they were spent oldest first. Now they are spent to ensure a non-zero coinhour input and otherwise minimize coinhours.
- `create_rawtx` will try to minimize the number of UxOuts used to create a transaction.
- `/wallet/spend` will try to maximize the number of UxOuts used to create a transaction.
- Update the default peerlist size to 65535 from 1000
- When loading a wallet, 100 addresses will be scanned ahead to find one with a balance

## [0.20.4] - 2017-11-22

### Added

- Add `/logs` api to filter skycoin logs, so that we can add a debug panel to the GUI wallet to show logs

## [0.20.3] - 2017-10-23

### Fixed

- Fix block sync stall (mostly affected Windows users, but any OS was potentially affected)

## [0.20.2] - 2017-10-12

### Fixed

- Fixed Linux .AppImage missing "Category" field
- Clean up electron build script, switch to yarn and remove gulp

## [0.20.1] - 2017-10-12

### Fixed

- Fixed app icon padding

## [0.20.0] - 2017-10-10

### Added

- New wallet frontend in angular4. This is a complete rewrite and fixes many of the old wallet issues.
- New wallet has preliminary support for OTC functionality
- Create `webrpc.Client` for JSON-2.0 RPC calls.
- Add this CHANGELOG.md file.
- Add Installation.md file, with install instructions for go.
- Timelock distribution addresses. The first 25% of the distribution is spendable. After that 25% is spent, a timestamp will be added to the code to enable further distribution.
- Add `/coinSupply` endpoint. Correctly returns total, locked and unlocked coin amounts.
- `testutil` package for common test setup methods.
- `/version` endpoint, which will return the current node version number and the HEAD commit id when build the node
- `-no-ping-log` option to disable ping/pong log output
- Check for invalid block signatures during startup and recreate the database if they are corrupted.
- Add methods for converting fixed-point decimal strings to droplets and vice versa.
- Add `make run`, `make test`, `make lint`, `make check` to `Makefile`

### Changed

- Flag peers as incoming or outgoing.
- Refactor to decouple `wallet` and `visor` package.
- Refactor `cli` package for use as a library.
- `README` improvements.
- Set default wallet's label as "Your Wallet"
- Use BIP32 mnemomic seeds by default in `address_gen`.
- Add `-x` option to `address_gen`, to generate a random base64-encoded 128-bit seed instead of a BIP32 mnemomic seed.
- Add `-v` option to `address_gen` to print all address information (pubkey, seckey, address, seed) to stdout as JSON.
- All API and CLI methods with "coin"-related arguments must be a string and can use decimal notation to specify coin amounts.
- CLI's `walletHistory` command prints amounts as fixed-point decimal strings. Previously, it printed amounts as integers representing whole skycoin amounts, and did not support droplets / fractional skycoins.
- A user is prevented from broadcasting a new transaction with unspent outputs that they have already sent as an unconfirmed transaction.

### Deprecated

- `/api/getEffectiveOutputs` is deprecated in favor of `/coinSupply`.

### Removed

- Old wallet
- `/api/create-address` endpoint (use the `address_gen` tool)

### Fixed

- Wallet folder path loading.
- #371 Fix `/wallet/spend`, will return only when pending transaction is confirmed.
- #443 Fix predicted balance in `/wallet/spend` API call.
- #444 Fix bug in `/blockchain/progress` API call.
- Removed globals in `gui` package that caused race condition with wallet API calls.
- #494 Clean invalid unconfirmed transactions during startup.
- Various race conditions around the bolt.DB blockchain DB
- Missing `strand()` call in `daemon.Visor.AnnounceTxns`.

### Security

## [0.19.1] - 2017-08-26

### Fixed

- #459 dist folder in repo out of date, wallet gui does not load

## [0.19.0] - 2017-07-11

### Added

- Add synchronize indicator when downloading blocks.
- #352 Store unspent pool in db for quick recovery when node restart
- Speed up the time the node start the browser
- Cache unspent pool in memory to speed up query action
- #411 Add button to hide seed
- #380 Move anything with heavy imports into util sub package

### Fixed

- #421 Sort wallet transaction history by time
- #398 Remove seeds from DOM
- #390 Make `go test ./src/...` work
- #383 Error during installation from skycoin source code
- #375 Node can't recovery from zero connections
- #376 Explorer api `/explorer/address` does not return spend transactions
- #373 Block publisher node will be closed if there're no transactions need to execute
- #360 Node will crash when do ctrl+c while downloading blocks
- #350 Wallet name always 'undefined' after loading wallet from seed

[Unreleased]: https://github.com/skycoin/skycoin/compare/master...develop
[0.25.1]: https://github.com/skycoin/skycoin/compare/v0.25.0...v0.25.1
[0.25.0]: https://github.com/skycoin/skycoin/compare/v0.24.1...v0.25.0
[0.24.1]: https://github.com/skycoin/skycoin/compare/v0.24.0...v0.24.1
[0.24.0]: https://github.com/skycoin/skycoin/compare/v0.23.0...v0.24.0
[0.23.0]: https://github.com/skycoin/skycoin/compare/v0.22.0...v0.23.0
[0.22.0]: https://github.com/skycoin/skycoin/compare/v0.21.1...v0.22.0
[0.21.1]: https://github.com/skycoin/skycoin/compare/v0.21.0...v0.21.1
[0.21.0]: https://github.com/skycoin/skycoin/compare/v0.20.4...v0.21.0
[0.20.4]: https://github.com/skycoin/skycoin/compare/v0.20.3...v0.20.4
[0.20.3]: https://github.com/skycoin/skycoin/compare/v0.20.2...v0.20.3
[0.20.2]: https://github.com/skycoin/skycoin/compare/v0.20.1...v0.20.2
[0.20.1]: https://github.com/skycoin/skycoin/compare/v0.20.0...v0.20.1
[0.20.0]: https://github.com/skycoin/skycoin/compare/v0.19.1...v0.20.0
[0.19.1]: https://github.com/skycoin/skycoin/compare/v0.19.0...v0.19.1
[0.19.0]: https://github.com/skycoin/skycoin/commit/dd924e1f2de8fab945e05b3245dbeabf267f2910<|MERGE_RESOLUTION|>--- conflicted
+++ resolved
@@ -8,12 +8,15 @@
 
 ### Added
 
+- Add CLI `checkDBDecoding` command to verify the `skyencoder`-generated binary decoders match the reflect-based decoder
+
 ### Fixed
 
 ### Changed
 
 - Duplicate wallets in the wallets folder will prevent the application from starting
 - An empty wallet in the wallets folder will prevent the application from starting
+- Use [`skyencoder`](https://github.com/skycoin/skyencoder)-generated binary encoders/decoders for network and database data, instead of the reflect-based encoders/decoders in `cipher/encoder`.
 
 ### Removed
 
@@ -28,11 +31,7 @@
 
 - Add CLI `addressTransactions` command
 - Add `/api/v2/wallet/seed/verify` to verify if seed is a valid bip39 mnemonic seed
-<<<<<<< HEAD
-- Add CLI `checkDBDecoding` command to verify the `skyencoder`-generated binary decoders match the reflect-based decoder
-=======
 - Filter transactions in the History view in the UI
->>>>>>> 8ea6fb86
 
 ### Fixed
 
@@ -46,10 +45,6 @@
   Now all options of a cli command must only use `--` prefix instead of a mix of `--` and `-` prefixes.
   `-` prefix is only allowed when using shorthand notation.
 - Use an optimized `base58` library for faster address decoding and encoding.
-<<<<<<< HEAD
-- Use [`skyencoder`](https://github.com/skycoin/skyencoder)-generated binary encoders/decoders for network and database data, instead of the reflect-based encoders/decoders in `cipher/encoder`.
-=======
->>>>>>> 8ea6fb86
 
 ### Removed
 
