package main

import (
	"reflect"
	"unsafe"

	"github.com/skycoin/skycoin/src/cipher"
	coin "github.com/skycoin/skycoin/src/coin"
)

/*

  #include <string.h>
  #include <stdlib.h>

  #include "skytypes.h"
*/
import "C"

//export SKY_coin_UxOut_Hash
func SKY_coin_UxOut_Hash(_uo *C.coin__UxOut, _arg0 *C.cipher__SHA256) (____error_code uint32) {
	____error_code = SKY_OK
	defer func() {
		____error_code = catchApiPanic(____error_code, recover())
	}()
	checkAPIReady()

	uo := (*coin.UxOut)(unsafe.Pointer(_uo))
	__arg0 := uo.Hash()
	*_arg0 = *(*C.cipher__SHA256)(unsafe.Pointer(&__arg0))
	return
}

//export SKY_coin_UxOut_SnapshotHash
func SKY_coin_UxOut_SnapshotHash(_uo *C.coin__UxOut, _arg0 *C.cipher__SHA256) (____error_code uint32) {
	____error_code = SKY_OK
	defer func() {
		____error_code = catchApiPanic(____error_code, recover())
	}()
	checkAPIReady()

	uo := (*coin.UxOut)(unsafe.Pointer(_uo))
	__arg0 := uo.SnapshotHash()
	*_arg0 = *(*C.cipher__SHA256)(unsafe.Pointer(&__arg0))
	return
}

//export SKY_coin_UxBody_Hash
func SKY_coin_UxBody_Hash(_ub *C.coin__UxBody, _arg0 *C.cipher__SHA256) (____error_code uint32) {
	____error_code = SKY_OK
	defer func() {
		____error_code = catchApiPanic(____error_code, recover())
	}()
	checkAPIReady()

	ub := (*coin.UxBody)(unsafe.Pointer(_ub))
	__arg0 := ub.Hash()
	*_arg0 = *(*C.cipher__SHA256)(unsafe.Pointer(&__arg0))
	return
}

//export SKY_coin_UxOut_CoinHours
func SKY_coin_UxOut_CoinHours(_uo *C.coin__UxOut, _t uint64, _arg1 *uint64) (____error_code uint32) {
	____error_code = SKY_OK
	defer func() {
		____error_code = catchApiPanic(____error_code, recover())
	}()
	checkAPIReady()

	uo := (*coin.UxOut)(unsafe.Pointer(_uo))
	t := _t
	__arg1, ____return_err := uo.CoinHours(t)
	____error_code = libErrorCode(____return_err)
	if ____return_err == nil {
		*_arg1 = __arg1
	}
	return
}

//export SKY_coin_UxArray_Hashes
func SKY_coin_UxArray_Hashes(_ua *C.coin__UxArray, _arg0 *C.GoSlice_) (____error_code uint32) {
	____error_code = SKY_OK
	defer func() {
		____error_code = catchApiPanic(____error_code, recover())
	}()
	checkAPIReady()

	ua := *(*coin.UxArray)(unsafe.Pointer(_ua))
	__arg0 := ua.Hashes()
	copyToGoSlice(reflect.ValueOf(__arg0), _arg0)
	return
}

//export SKY_coin_UxArray_HasDupes
func SKY_coin_UxArray_HasDupes(_ua *C.coin__UxArray, _arg0 *bool) (____error_code uint32) {
	____error_code = SKY_OK
	defer func() {
		____error_code = catchApiPanic(____error_code, recover())
	}()
	checkAPIReady()

	ua := *(*coin.UxArray)(unsafe.Pointer(_ua))
	*_arg0 = ua.HasDupes()
	return
}

//export SKY_coin_UxArray_Sort
func SKY_coin_UxArray_Sort(_ua *C.coin__UxArray) (____error_code uint32) {
	____error_code = SKY_OK
	defer func() {
		____error_code = catchApiPanic(____error_code, recover())
	}()
	checkAPIReady()
	ua := *(*coin.UxArray)(unsafe.Pointer(_ua))
	ua.Sort()
	return
}

//export SKY_coin_UxArray_Len
func SKY_coin_UxArray_Len(_ua *C.coin__UxArray, _arg0 *int) (____error_code uint32) {
	____error_code = SKY_OK
	defer func() {
		____error_code = catchApiPanic(____error_code, recover())
	}()
	checkAPIReady()

	ua := *(*coin.UxArray)(unsafe.Pointer(_ua))
	*_arg0 = ua.Len()
	return
}

//export SKY_coin_UxArray_Less
func SKY_coin_UxArray_Less(_ua *C.coin__UxArray, _i, _j int, _arg0 *bool) (____error_code uint32) {
	____error_code = SKY_OK
	defer func() {
		____error_code = catchApiPanic(____error_code, recover())
	}()
	checkAPIReady()

	ua := *(*coin.UxArray)(unsafe.Pointer(_ua))
	*_arg0 = ua.Less(_i, _j)
	return
}

//export SKY_coin_UxArray_Swap
func SKY_coin_UxArray_Swap(_ua *C.coin__UxArray, _i, _j int) (____error_code uint32) {
	____error_code = SKY_OK
	defer func() {
		____error_code = catchApiPanic(____error_code, recover())
	}()
	checkAPIReady()
	ua := *(*coin.UxArray)(unsafe.Pointer(_ua))
	ua.Swap(_i, _j)
	return
}

//export SKY_coin_UxArray_Coins
func SKY_coin_UxArray_Coins(_ua *C.coin__UxArray, _arg0 *uint64) (____error_code uint32) {
	____error_code = SKY_OK
	defer func() {
		____error_code = catchApiPanic(____error_code, recover())
	}()
	checkAPIReady()

	ua := *(*coin.UxArray)(unsafe.Pointer(_ua))
	__arg0, ____return_err := ua.Coins()
	____error_code = libErrorCode(____return_err)
	if ____return_err == nil {
		*_arg0 = __arg0
	}
	return
}

//export SKY_coin_UxArray_CoinHours
func SKY_coin_UxArray_CoinHours(_ua *C.coin__UxArray, _headTime uint64, _arg1 *uint64) (____error_code uint32) {
	____error_code = SKY_OK
	defer func() {
		____error_code = catchApiPanic(____error_code, recover())
	}()
	checkAPIReady()

	ua := *(*coin.UxArray)(unsafe.Pointer(_ua))
	headTime := _headTime
	__arg1, ____return_err := ua.CoinHours(headTime)
	____error_code = libErrorCode(____return_err)
	if ____return_err == nil {
		*_arg1 = __arg1
	}
	return
}

//export SKY_coin_UxArray_Sub
func SKY_coin_UxArray_Sub(_ua *C.coin__UxArray, _other *C.coin__UxArray, _arg1 *C.coin__UxArray) (____error_code uint32) {
	____error_code = SKY_OK
	defer func() {
		____error_code = catchApiPanic(____error_code, recover())
	}()
	checkAPIReady()

	ua := *(*coin.UxArray)(unsafe.Pointer(_ua))
	other := *(*coin.UxArray)(unsafe.Pointer(_other))
	__arg1 := ua.Sub(other)
	copyToGoSlice(reflect.ValueOf(__arg1), _arg1)
	return
}

//export SKY_coin_UxArray_Add
func SKY_coin_UxArray_Add(_ua *C.coin__UxArray, _other *C.coin__UxArray, _arg1 *C.coin__UxArray) (____error_code uint32) {
	____error_code = SKY_OK
	defer func() {
		____error_code = catchApiPanic(____error_code, recover())
	}()
	checkAPIReady()
	ua := *(*coin.UxArray)(unsafe.Pointer(_ua))
	other := *(*coin.UxArray)(unsafe.Pointer(_other))
	__arg1 := ua.Add(other)
	copyToGoSlice(reflect.ValueOf(__arg1), _arg1)
	return
}

//export SKY_coin_NewAddressUxOuts
func SKY_coin_NewAddressUxOuts(_ua *C.coin__UxArray, _address_outs *C.AddressUxOuts_Handle) (____error_code uint32) {
<<<<<<< HEAD
	____error_code = 0
=======
	____error_code = SKY_OK
>>>>>>> 75d6d997
	defer func() {
		____error_code = catchApiPanic(____error_code, recover())
	}()
	checkAPIReady()
	ua := *(*coin.UxArray)(unsafe.Pointer(_ua))
	address_outs := coin.NewAddressUxOuts(ua)
	*_address_outs = registerAddressUxOutHandle(&address_outs)
	return
}

//export SKY_coin_AddressUxOuts_Keys
func SKY_coin_AddressUxOuts_Keys(_address_outs C.AddressUxOuts_Handle, _keys *C.GoSlice_) (____error_code uint32) {
<<<<<<< HEAD
	____error_code = 0
=======
	____error_code = SKY_OK
>>>>>>> 75d6d997
	defer func() {
		____error_code = catchApiPanic(____error_code, recover())
	}()
	checkAPIReady()
	address_outs, ok := lookupAddressUxOutHandle(_address_outs)
	if !ok {
		____error_code = SKY_BAD_HANDLE
		return
	}
	keys := (*address_outs).Keys()
	copyToGoSlice(reflect.ValueOf(keys), _keys)
	return
}

//export SKY_coin_AddressUxOuts_Flatten
func SKY_coin_AddressUxOuts_Flatten(_address_outs C.AddressUxOuts_Handle, _ua *C.coin__UxArray) (____error_code uint32) {
<<<<<<< HEAD
	____error_code = 0
=======
	____error_code = SKY_OK
>>>>>>> 75d6d997
	defer func() {
		____error_code = catchApiPanic(____error_code, recover())
	}()
	checkAPIReady()
	address_outs, ok := lookupAddressUxOutHandle(_address_outs)
	if !ok {
		____error_code = SKY_BAD_HANDLE
		return
	}
	ux := (*address_outs).Flatten()
	copyToGoSlice(reflect.ValueOf(ux), _ua)
	return
}

//export SKY_coin_AddressUxOuts_Sub
func SKY_coin_AddressUxOuts_Sub(_auo1 C.AddressUxOuts_Handle, _auo2 C.AddressUxOuts_Handle, _auo_result *C.AddressUxOuts_Handle) (____error_code uint32) {
<<<<<<< HEAD
	____error_code = 0
=======
	____error_code = SKY_OK
>>>>>>> 75d6d997
	defer func() {
		____error_code = catchApiPanic(____error_code, recover())
	}()
	checkAPIReady()
	auo1, ok := lookupAddressUxOutHandle(_auo1)
	if !ok {
		____error_code = SKY_BAD_HANDLE
		return
	}
	auo2, ok := lookupAddressUxOutHandle(_auo2)
	if !ok {
		____error_code = SKY_BAD_HANDLE
		return
	}
	auo_result := (*auo1).Sub(*auo2)
	*_auo_result = registerAddressUxOutHandle(&auo_result)
	return
}

//export SKY_coin_AddressUxOuts_Add
func SKY_coin_AddressUxOuts_Add(_auo1 C.AddressUxOuts_Handle, _auo2 C.AddressUxOuts_Handle, _auo_result *C.AddressUxOuts_Handle) (____error_code uint32) {
<<<<<<< HEAD
	____error_code = 0
=======
	____error_code = SKY_OK
>>>>>>> 75d6d997
	defer func() {
		____error_code = catchApiPanic(____error_code, recover())
	}()
	checkAPIReady()
	auo1, ok := lookupAddressUxOutHandle(_auo1)
	if !ok {
		____error_code = SKY_BAD_HANDLE
		return
	}
	auo2, ok := lookupAddressUxOutHandle(_auo2)
	if !ok {
		____error_code = SKY_BAD_HANDLE
		return
	}
	auo_result := (*auo1).Add(*auo2)
	*_auo_result = registerAddressUxOutHandle(&auo_result)
	return
}

//export SKY_coin_AddressUxOuts_Get
func SKY_coin_AddressUxOuts_Get(handle C.AddressUxOuts_Handle, _key *C.cipher__Address, _uxOuts *C.coin__UxArray) (____error_code uint32) {
<<<<<<< HEAD
	____error_code = 0
=======
	____error_code = SKY_OK
>>>>>>> 75d6d997
	defer func() {
		____error_code = catchApiPanic(____error_code, recover())
	}()
	checkAPIReady()
	a, ok := lookupAddressUxOutHandle(handle)
	if ok {
		key := *(*cipher.Address)(unsafe.Pointer(_key))
		uxOuts, found := (*a)[key]
		if found {
			copyToGoSlice(reflect.ValueOf(uxOuts), _uxOuts)
			____error_code = SKY_OK
		}
	} else {
		____error_code = SKY_BAD_HANDLE
	}
	return
}

//export SKY_coin_AddressUxOuts_HasKey
func SKY_coin_AddressUxOuts_HasKey(handle C.AddressUxOuts_Handle, _key *C.cipher__Address, _hasKey *bool) (____error_code uint32) {
<<<<<<< HEAD
	____error_code = 0
=======
	____error_code = SKY_OK
>>>>>>> 75d6d997
	defer func() {
		____error_code = catchApiPanic(____error_code, recover())
	}()
	checkAPIReady()
	a, ok := lookupAddressUxOutHandle(handle)
	if ok {
		key := *(*cipher.Address)(unsafe.Pointer(_key))
		_, found := (*a)[key]
		*_hasKey = found
		____error_code = SKY_OK
	} else {
		____error_code = SKY_BAD_HANDLE
	}
	return
}

//export SKY_coin_AddressUxOuts_GetOutputLength
func SKY_coin_AddressUxOuts_GetOutputLength(handle C.AddressUxOuts_Handle, _key *C.cipher__Address, _length *int) (____error_code uint32) {
<<<<<<< HEAD
	____error_code = 0
=======
	____error_code = SKY_OK
>>>>>>> 75d6d997
	defer func() {
		____error_code = catchApiPanic(____error_code, recover())
	}()
	checkAPIReady()
	a, ok := lookupAddressUxOutHandle(handle)
	if ok {
		key := *(*cipher.Address)(unsafe.Pointer(_key))
		uxOuts, found := (*a)[key]
		if found {
			*_length = len(uxOuts)
			____error_code = SKY_OK
		}
	} else {
		____error_code = SKY_BAD_HANDLE
	}
	return
}

//export SKY_coin_AddressUxOuts_Length
func SKY_coin_AddressUxOuts_Length(handle C.AddressUxOuts_Handle, _length *int) (____error_code uint32) {
<<<<<<< HEAD
	____error_code = 0
=======
	____error_code = SKY_OK
>>>>>>> 75d6d997
	defer func() {
		____error_code = catchApiPanic(____error_code, recover())
	}()
	checkAPIReady()
	a, ok := lookupAddressUxOutHandle(handle)
	if ok {
		*_length = len(*a)
		____error_code = SKY_OK
	} else {
		____error_code = SKY_BAD_HANDLE
	}
	return
}

//export SKY_coin_AddressUxOuts_Set
func SKY_coin_AddressUxOuts_Set(handle C.AddressUxOuts_Handle, _key *C.cipher__Address, _uxOuts *C.coin__UxArray) (____error_code uint32) {
<<<<<<< HEAD
	____error_code = 0
=======
	____error_code = SKY_OK
>>>>>>> 75d6d997
	defer func() {
		____error_code = catchApiPanic(____error_code, recover())
	}()
	checkAPIReady()
	a, ok := lookupAddressUxOutHandle(handle)
	if ok {
		key := *(*cipher.Address)(unsafe.Pointer(_key))
		//Copy the slice because it is going to be kept
		//We can't hold memory allocated outside Go
		tempUxOuts := *(*coin.UxArray)(unsafe.Pointer(_uxOuts))
		uxOuts := make(coin.UxArray, 0, len(tempUxOuts))
		for _, ux := range tempUxOuts {
			uxOuts = append(uxOuts, ux)
		}
		(*a)[key] = uxOuts
		____error_code = SKY_OK
	} else {
		____error_code = SKY_BAD_HANDLE
	}
	return
}<|MERGE_RESOLUTION|>--- conflicted
+++ resolved
@@ -220,11 +220,7 @@
 
 //export SKY_coin_NewAddressUxOuts
 func SKY_coin_NewAddressUxOuts(_ua *C.coin__UxArray, _address_outs *C.AddressUxOuts_Handle) (____error_code uint32) {
-<<<<<<< HEAD
-	____error_code = 0
-=======
-	____error_code = SKY_OK
->>>>>>> 75d6d997
+	____error_code = SKY_OK
 	defer func() {
 		____error_code = catchApiPanic(____error_code, recover())
 	}()
@@ -237,11 +233,7 @@
 
 //export SKY_coin_AddressUxOuts_Keys
 func SKY_coin_AddressUxOuts_Keys(_address_outs C.AddressUxOuts_Handle, _keys *C.GoSlice_) (____error_code uint32) {
-<<<<<<< HEAD
-	____error_code = 0
-=======
-	____error_code = SKY_OK
->>>>>>> 75d6d997
+	____error_code = SKY_OK
 	defer func() {
 		____error_code = catchApiPanic(____error_code, recover())
 	}()
@@ -258,11 +250,7 @@
 
 //export SKY_coin_AddressUxOuts_Flatten
 func SKY_coin_AddressUxOuts_Flatten(_address_outs C.AddressUxOuts_Handle, _ua *C.coin__UxArray) (____error_code uint32) {
-<<<<<<< HEAD
-	____error_code = 0
-=======
-	____error_code = SKY_OK
->>>>>>> 75d6d997
+	____error_code = SKY_OK
 	defer func() {
 		____error_code = catchApiPanic(____error_code, recover())
 	}()
@@ -279,11 +267,7 @@
 
 //export SKY_coin_AddressUxOuts_Sub
 func SKY_coin_AddressUxOuts_Sub(_auo1 C.AddressUxOuts_Handle, _auo2 C.AddressUxOuts_Handle, _auo_result *C.AddressUxOuts_Handle) (____error_code uint32) {
-<<<<<<< HEAD
-	____error_code = 0
-=======
-	____error_code = SKY_OK
->>>>>>> 75d6d997
+	____error_code = SKY_OK
 	defer func() {
 		____error_code = catchApiPanic(____error_code, recover())
 	}()
@@ -305,11 +289,7 @@
 
 //export SKY_coin_AddressUxOuts_Add
 func SKY_coin_AddressUxOuts_Add(_auo1 C.AddressUxOuts_Handle, _auo2 C.AddressUxOuts_Handle, _auo_result *C.AddressUxOuts_Handle) (____error_code uint32) {
-<<<<<<< HEAD
-	____error_code = 0
-=======
-	____error_code = SKY_OK
->>>>>>> 75d6d997
+	____error_code = SKY_OK
 	defer func() {
 		____error_code = catchApiPanic(____error_code, recover())
 	}()
@@ -331,11 +311,7 @@
 
 //export SKY_coin_AddressUxOuts_Get
 func SKY_coin_AddressUxOuts_Get(handle C.AddressUxOuts_Handle, _key *C.cipher__Address, _uxOuts *C.coin__UxArray) (____error_code uint32) {
-<<<<<<< HEAD
-	____error_code = 0
-=======
-	____error_code = SKY_OK
->>>>>>> 75d6d997
+	____error_code = SKY_OK
 	defer func() {
 		____error_code = catchApiPanic(____error_code, recover())
 	}()
@@ -356,11 +332,7 @@
 
 //export SKY_coin_AddressUxOuts_HasKey
 func SKY_coin_AddressUxOuts_HasKey(handle C.AddressUxOuts_Handle, _key *C.cipher__Address, _hasKey *bool) (____error_code uint32) {
-<<<<<<< HEAD
-	____error_code = 0
-=======
-	____error_code = SKY_OK
->>>>>>> 75d6d997
+	____error_code = SKY_OK
 	defer func() {
 		____error_code = catchApiPanic(____error_code, recover())
 	}()
@@ -379,11 +351,7 @@
 
 //export SKY_coin_AddressUxOuts_GetOutputLength
 func SKY_coin_AddressUxOuts_GetOutputLength(handle C.AddressUxOuts_Handle, _key *C.cipher__Address, _length *int) (____error_code uint32) {
-<<<<<<< HEAD
-	____error_code = 0
-=======
-	____error_code = SKY_OK
->>>>>>> 75d6d997
+	____error_code = SKY_OK
 	defer func() {
 		____error_code = catchApiPanic(____error_code, recover())
 	}()
@@ -404,11 +372,7 @@
 
 //export SKY_coin_AddressUxOuts_Length
 func SKY_coin_AddressUxOuts_Length(handle C.AddressUxOuts_Handle, _length *int) (____error_code uint32) {
-<<<<<<< HEAD
-	____error_code = 0
-=======
-	____error_code = SKY_OK
->>>>>>> 75d6d997
+	____error_code = SKY_OK
 	defer func() {
 		____error_code = catchApiPanic(____error_code, recover())
 	}()
@@ -425,11 +389,7 @@
 
 //export SKY_coin_AddressUxOuts_Set
 func SKY_coin_AddressUxOuts_Set(handle C.AddressUxOuts_Handle, _key *C.cipher__Address, _uxOuts *C.coin__UxArray) (____error_code uint32) {
-<<<<<<< HEAD
-	____error_code = 0
-=======
-	____error_code = SKY_OK
->>>>>>> 75d6d997
+	____error_code = SKY_OK
 	defer func() {
 		____error_code = catchApiPanic(____error_code, recover())
 	}()
