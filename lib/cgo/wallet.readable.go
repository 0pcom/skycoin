package main

import (
	"unsafe"

	wallet "github.com/skycoin/skycoin/src/wallet"
)

/*

  #include <string.h>
  #include <stdlib.h>

  #include "skytypes.h"
*/
import "C"

//export SKY_wallet_NewReadableEntry
func SKY_wallet_NewReadableEntry(_coinType string, _w *C.wallet__Entry, _arg1 *C.ReadableEntry__Handle) (____error_code uint32) {
<<<<<<< HEAD
	w := *(*wallet.Entry)(unsafe.Pointer(_w))
	__arg1 := wallet.NewReadableEntry(wallet.CoinType(_coinType), w)
=======
	coinType := wallet.CoinType(_coinType)
	w := *(*wallet.Entry)(unsafe.Pointer(_w))
	__arg1 := wallet.NewReadableEntry(coinType, w)
>>>>>>> cce35c53
	*_arg1 = registerReadableEntryHandle(&__arg1)
	return
}

<<<<<<< HEAD
// Remove function LoadReadableEntry
//export SKY_wallet_LoadReadableEntry
// func SKY_wallet_LoadReadableEntry(_filename string, _arg1 *C.ReadableEntry__Handle) (____error_code uint32) {
// 	filename := _filename
// 	__arg1, ____return_err := wallet.LoadReadableEntry(filename)
// 	____error_code = libErrorCode(____return_err)
// 	if ____return_err == nil {
// 		*_arg1 = registerReadableEntryHandle(&__arg1)
// 	}
// 	return
// }

// Remove function NewReadableEntryFromPubkey
//export SKY_wallet_NewReadableEntryFromPubkey
// func SKY_wallet_NewReadableEntryFromPubkey(_pub string, _arg1 *C.ReadableEntry__Handle) (____error_code uint32) {
// 	pub := _pub
// 	__arg1 := wallet.NewReadableEntryFromPubkey(pub)
// 	*_arg1 = registerReadableEntryHandle(&__arg1)
// 	return
// }

//  Remove Function Save
//export SKY_wallet_ReadableEntry_Save
// func SKY_wallet_ReadableEntry_Save(_re C.ReadableEntry__Handle, _filename string) (____error_code uint32) {
// 	re, okre := lookupReadableEntryHandle(_re)
// 	if !okre {
// 		____error_code = SKY_BAD_HANDLE
// 		return
// 	}
// 	filename := _filename
// 	____return_err := re.Save(filename)
// 	____error_code = libErrorCode(____return_err)
// 	if ____return_err == nil {
// 	}
// 	return
// }

=======
>>>>>>> cce35c53
//export SKY_wallet_LoadReadableWallet
func SKY_wallet_LoadReadableWallet(_filename string, _arg1 *C.ReadableWallet__Handle) (____error_code uint32) {
	filename := _filename
	__arg1, ____return_err := wallet.LoadReadableWallet(filename)
	____error_code = libErrorCode(____return_err)
	if ____return_err == nil {
		*_arg1 = registerReadableWalletHandle(__arg1)
	}
	return
}

//export SKY_wallet_ReadableWallet_Save
func SKY_wallet_ReadableWallet_Save(_rw C.ReadableWallet__Handle, _filename string) (____error_code uint32) {
	rw, okrw := lookupReadableWalletHandle(_rw)
	if !okrw {
		____error_code = SKY_BAD_HANDLE
		return
	}
	filename := _filename
	____return_err := rw.Save(filename)
	____error_code = libErrorCode(____return_err)
	if ____return_err == nil {
	}
	return
}

//export SKY_wallet_ReadableWallet_Load
func SKY_wallet_ReadableWallet_Load(_rw C.ReadableWallet__Handle, _filename string) (____error_code uint32) {
	rw, okrw := lookupReadableWalletHandle(_rw)
	if !okrw {
		____error_code = SKY_BAD_HANDLE
		return
	}
	filename := _filename
	____return_err := rw.Load(filename)
	____error_code = libErrorCode(____return_err)
	if ____return_err == nil {
	}
	return
}

//export SKY_wallet_ReadableWallet_Erase
func SKY_wallet_ReadableWallet_Erase(_rw C.ReadableWallet__Handle) (____error_code uint32) {
	rw, okrw := lookupReadableWalletHandle(_rw)
	if !okrw {
		____error_code = SKY_BAD_HANDLE
		return
	}
	rw.Erase()
	return
}<|MERGE_RESOLUTION|>--- conflicted
+++ resolved
@@ -17,58 +17,13 @@
 
 //export SKY_wallet_NewReadableEntry
 func SKY_wallet_NewReadableEntry(_coinType string, _w *C.wallet__Entry, _arg1 *C.ReadableEntry__Handle) (____error_code uint32) {
-<<<<<<< HEAD
-	w := *(*wallet.Entry)(unsafe.Pointer(_w))
-	__arg1 := wallet.NewReadableEntry(wallet.CoinType(_coinType), w)
-=======
 	coinType := wallet.CoinType(_coinType)
 	w := *(*wallet.Entry)(unsafe.Pointer(_w))
 	__arg1 := wallet.NewReadableEntry(coinType, w)
->>>>>>> cce35c53
 	*_arg1 = registerReadableEntryHandle(&__arg1)
 	return
 }
 
-<<<<<<< HEAD
-// Remove function LoadReadableEntry
-//export SKY_wallet_LoadReadableEntry
-// func SKY_wallet_LoadReadableEntry(_filename string, _arg1 *C.ReadableEntry__Handle) (____error_code uint32) {
-// 	filename := _filename
-// 	__arg1, ____return_err := wallet.LoadReadableEntry(filename)
-// 	____error_code = libErrorCode(____return_err)
-// 	if ____return_err == nil {
-// 		*_arg1 = registerReadableEntryHandle(&__arg1)
-// 	}
-// 	return
-// }
-
-// Remove function NewReadableEntryFromPubkey
-//export SKY_wallet_NewReadableEntryFromPubkey
-// func SKY_wallet_NewReadableEntryFromPubkey(_pub string, _arg1 *C.ReadableEntry__Handle) (____error_code uint32) {
-// 	pub := _pub
-// 	__arg1 := wallet.NewReadableEntryFromPubkey(pub)
-// 	*_arg1 = registerReadableEntryHandle(&__arg1)
-// 	return
-// }
-
-//  Remove Function Save
-//export SKY_wallet_ReadableEntry_Save
-// func SKY_wallet_ReadableEntry_Save(_re C.ReadableEntry__Handle, _filename string) (____error_code uint32) {
-// 	re, okre := lookupReadableEntryHandle(_re)
-// 	if !okre {
-// 		____error_code = SKY_BAD_HANDLE
-// 		return
-// 	}
-// 	filename := _filename
-// 	____return_err := re.Save(filename)
-// 	____error_code = libErrorCode(____return_err)
-// 	if ____return_err == nil {
-// 	}
-// 	return
-// }
-
-=======
->>>>>>> cce35c53
 //export SKY_wallet_LoadReadableWallet
 func SKY_wallet_LoadReadableWallet(_filename string, _arg1 *C.ReadableWallet__Handle) (____error_code uint32) {
 	filename := _filename
