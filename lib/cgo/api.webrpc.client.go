--- conflicted
+++ resolved
@@ -51,11 +51,7 @@
 }
 
 //export SKY_webrpc_Client_GetUnspentOutputs
-<<<<<<< HEAD
-func SKY_webrpc_Client_GetUnspentOutputs(_c C.WebRpcClient__Handle, _addrs []string, _arg1 *C.webrpc__OutputsResult) (____error_code uint32) {
-=======
 func SKY_webrpc_Client_GetUnspentOutputs(_c C.WebRpcClient__Handle, _addrs []string, _arg1 *C.OutputsResult_Handle) (____error_code uint32) {
->>>>>>> 780ffc4d
 	____error_code = 0
 	defer func() {
 		____error_code = catchApiPanic(____error_code, recover())
@@ -69,11 +65,7 @@
 	__arg1, ____return_err := c.GetUnspentOutputs(addrs)
 	____error_code = libErrorCode(____return_err)
 	if ____return_err == nil {
-<<<<<<< HEAD
-		*_arg1 = *(*C.webrpc__OutputsResult)(unsafe.Pointer(__arg1))
-=======
 		*_arg1 = registerOutputsResultHandle(__arg1)
->>>>>>> 780ffc4d
 	}
 	return
 }
@@ -123,11 +115,7 @@
 }
 
 //export SKY_webrpc_Client_GetStatus
-<<<<<<< HEAD
-func SKY_webrpc_Client_GetStatus(_c C.WebRpcClient__Handle, _arg0 *C.webrpc__StatusResult) (____error_code uint32) {
-=======
 func SKY_webrpc_Client_GetStatus(_c C.WebRpcClient__Handle, _arg0 *C.StatusResult_Handle) (____error_code uint32) {
->>>>>>> 780ffc4d
 	____error_code = 0
 	defer func() {
 		____error_code = catchApiPanic(____error_code, recover())
@@ -140,21 +128,13 @@
 	__arg0, ____return_err := c.GetStatus()
 	____error_code = libErrorCode(____return_err)
 	if ____return_err == nil {
-<<<<<<< HEAD
-		*_arg0 = *(*C.webrpc__StatusResult)(unsafe.Pointer(__arg0))
-=======
 		*_arg0 = registerStatusResultHandle(__arg0)
->>>>>>> 780ffc4d
 	}
 	return
 }
 
 //export SKY_webrpc_Client_GetTransactionByID
-<<<<<<< HEAD
-func SKY_webrpc_Client_GetTransactionByID(_c C.WebRpcClient__Handle, _txid string, _arg1 *C.webrpc__TxnResult) (____error_code uint32) {
-=======
 func SKY_webrpc_Client_GetTransactionByID(_c C.WebRpcClient__Handle, _txid string, _arg1 *C.TransactionResult_Handle) (____error_code uint32) {
->>>>>>> 780ffc4d
 	____error_code = 0
 	defer func() {
 		____error_code = catchApiPanic(____error_code, recover())
@@ -168,11 +148,7 @@
 	__arg1, ____return_err := c.GetTransactionByID(txid)
 	____error_code = libErrorCode(____return_err)
 	if ____return_err == nil {
-<<<<<<< HEAD
-		*_arg1 = *(*C.webrpc__TxnResult)(unsafe.Pointer(__arg1))
-=======
 		*_arg1 = registerTransactionResultHandle(__arg1)
->>>>>>> 780ffc4d
 	}
 	return
 }
@@ -198,11 +174,7 @@
 }
 
 //export SKY_webrpc_Client_GetBlocks
-<<<<<<< HEAD
-func SKY_webrpc_Client_GetBlocks(_c C.WebRpcClient__Handle, _start, _end uint64, _arg1 *C.visor__ReadableBlocks) (____error_code uint32) {
-=======
 func SKY_webrpc_Client_GetBlocks(_c C.WebRpcClient__Handle, _start, _end uint64, _arg1 *C.GoSlice_) (____error_code uint32) {
->>>>>>> 780ffc4d
 	____error_code = 0
 	defer func() {
 		____error_code = catchApiPanic(____error_code, recover())
@@ -217,21 +189,13 @@
 	__arg1, ____return_err := c.GetBlocks(start, end)
 	____error_code = libErrorCode(____return_err)
 	if ____return_err == nil {
-<<<<<<< HEAD
-		*_arg1 = *(*C.visor__ReadableBlocks)(unsafe.Pointer(__arg1))
-=======
 		copyToGoSlice(reflect.ValueOf(__arg1.Blocks), _arg1)
->>>>>>> 780ffc4d
 	}
 	return
 }
 
 //export SKY_webrpc_Client_GetBlocksBySeq
-<<<<<<< HEAD
-func SKY_webrpc_Client_GetBlocksBySeq(_c C.WebRpcClient__Handle, _ss []uint64, _arg1 *C.visor__ReadableBlocks) (____error_code uint32) {
-=======
 func SKY_webrpc_Client_GetBlocksBySeq(_c C.WebRpcClient__Handle, _ss []uint64, _arg1 *C.GoSlice_) (____error_code uint32) {
->>>>>>> 780ffc4d
 	____error_code = 0
 	defer func() {
 		____error_code = catchApiPanic(____error_code, recover())
@@ -245,21 +209,13 @@
 	__arg1, ____return_err := c.GetBlocksBySeq(ss)
 	____error_code = libErrorCode(____return_err)
 	if ____return_err == nil {
-<<<<<<< HEAD
-		*_arg1 = *(*C.visor__ReadableBlocks)(unsafe.Pointer(__arg1))
-=======
 		copyToGoSlice(reflect.ValueOf(__arg1.Blocks), _arg1)
->>>>>>> 780ffc4d
 	}
 	return
 }
 
 //export SKY_webrpc_Client_GetLastBlocks
-<<<<<<< HEAD
-func SKY_webrpc_Client_GetLastBlocks(_c C.WebRpcClient__Handle, _n uint64, _arg1 *C.visor__ReadableBlocks) (____error_code uint32) {
-=======
 func SKY_webrpc_Client_GetLastBlocks(_c C.WebRpcClient__Handle, _n uint64, _arg1 *C.GoSlice_) (____error_code uint32) {
->>>>>>> 780ffc4d
 	____error_code = 0
 	defer func() {
 		____error_code = catchApiPanic(____error_code, recover())
@@ -273,11 +229,7 @@
 	__arg1, ____return_err := c.GetLastBlocks(n)
 	____error_code = libErrorCode(____return_err)
 	if ____return_err == nil {
-<<<<<<< HEAD
-		*_arg1 = *(*C.visor__ReadableBlocks)(unsafe.Pointer(__arg1))
-=======
 		copyToGoSlice(reflect.ValueOf(__arg1.Blocks), _arg1)
->>>>>>> 780ffc4d
 	}
 	return
 }