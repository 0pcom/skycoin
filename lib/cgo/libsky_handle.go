package main

/*

  #include <string.h>
  #include <stdlib.h>


  #include "skytypes.h"
*/
import "C"

import (
	"hash"

	api "github.com/skycoin/skycoin/src/api"
	webrpc "github.com/skycoin/skycoin/src/api/webrpc"
	secp256k1go2 "github.com/skycoin/skycoin/src/cipher/secp256k1-go/secp256k1-go2"
	cli "github.com/skycoin/skycoin/src/cli"
	"github.com/skycoin/skycoin/src/coin"
	"github.com/skycoin/skycoin/src/visor"
	wallet "github.com/skycoin/skycoin/src/wallet"
	gcli "github.com/urfave/cli"
)

type Handle uint64

var (
	handlesCounter uint64 = 0
	handleMap             = make(map[Handle]interface{})
)

func registerHandle(obj interface{}) C.Handle {
	handlesCounter++
	handle := handlesCounter
	//handle := *(*Handle)(unsafe.Pointer(&obj))
	handleMap[Handle(handle)] = obj
	return (C.Handle)(handle)
}

func lookupHandle(handle C.Handle) (interface{}, bool) {
	obj, ok := handleMap[Handle(handle)]
	return obj, ok
}

func overwriteHandle(handle C.Handle, obj interface{}) bool {
	_, ok := handleMap[Handle(handle)]
	if ok {
		handleMap[Handle(handle)] = obj
		return true
	}
	return false
}

func registerWebRpcClientHandle(obj *webrpc.Client) C.WebRpcClient__Handle {
	return (C.WebRpcClient__Handle)(registerHandle(obj))
}

func lookupWebRpcClientHandle(handle C.WebRpcClient__Handle) (*webrpc.Client, bool) {
	obj, ok := lookupHandle(C.Handle(handle))
	if ok {
		if obj, isOK := (obj).(*webrpc.Client); isOK {
			return obj, true
		}
	}
	return nil, false
}

func registerWalletHandle(obj *wallet.Wallet) C.Wallet__Handle {
	return (C.Wallet__Handle)(registerHandle(obj))
}

func lookupWalletHandle(handle C.Wallet__Handle) (*wallet.Wallet, bool) {
	obj, ok := lookupHandle(C.Handle(handle))
	if ok {
		if obj, isOK := (obj).(*wallet.Wallet); isOK {
			return obj, true
		}
	}
	return nil, false
}

func registerReadableWalletHandle(obj *wallet.ReadableWallet) C.ReadableWallet__Handle {
	return (C.ReadableWallet__Handle)(registerHandle(obj))
}

func lookupReadableWalletHandle(handle C.ReadableWallet__Handle) (*wallet.ReadableWallet, bool) {
	obj, ok := lookupHandle(C.Handle(handle))
	if ok {
		if obj, isOK := (obj).(*wallet.ReadableWallet); isOK {
			return obj, true
		}
	}
	return nil, false
}

func registerReadableEntryHandle(obj *wallet.ReadableEntry) C.ReadableEntry__Handle {
	return (C.ReadableEntry__Handle)(registerHandle(obj))
}

func lookupReadableEntryHandle(handle C.ReadableEntry__Handle) (*wallet.ReadableEntry, bool) {
	obj, ok := lookupHandle(C.Handle(handle))
	if ok {
		if obj, isOK := (obj).(*wallet.ReadableEntry); isOK {
			return obj, true
		}
	}
	return nil, false
}

func registerOptionsHandle(obj *wallet.Options) C.Options__Handle {
	return (C.Options__Handle)(registerHandle(obj))
}

func lookupOptionsHandle(handle C.Options__Handle) (*wallet.Options, bool) {
	obj, ok := lookupHandle(C.Handle(handle))
	if ok {
		if obj, isOK := (obj).(*wallet.Options); isOK {
			return obj, true
		}
	}
	return nil, false
}

func registerConfigHandle(obj *cli.Config) C.Config__Handle {
	return (C.Config__Handle)(registerHandle(obj))
}

func lookupConfigHandle(handle C.Config__Handle) (*cli.Config, bool) {
	obj, ok := lookupHandle(C.Handle(handle))
	if ok {
		if obj, isOK := (obj).(*cli.Config); isOK {
			return obj, true
		}
	}
	return nil, false
}

func registerAppHandle(obj *cli.App) C.App__Handle {
	return (C.App__Handle)(registerHandle(obj))
}

func lookupAppHandle(handle C.App__Handle) (*cli.App, bool) {
	obj, ok := lookupHandle(C.Handle(handle))
	if ok {
		if obj, isOK := (obj).(*cli.App); isOK {
			return obj, true
		}
	}
	return nil, false
}

func registerContextHandle(obj *gcli.Context) C.Context__Handle {
	return (C.Context__Handle)(registerHandle(obj))
}

func lookupContextHandle(handle C.Context__Handle) (*gcli.Context, bool) {
	obj, ok := lookupHandle(C.Handle(handle))
	if ok {
		if obj, isOK := (obj).(*gcli.Context); isOK {
			return obj, true
		}
	}
	return nil, false
}

func registerClientHandle(obj *api.Client) C.Client__Handle {
	return (C.Client__Handle)(registerHandle(obj))
}

func lookupClientHandle(handle C.Client__Handle) (*api.Client, bool) {
	obj, ok := lookupHandle(C.Handle(handle))
	if ok {
		if obj, isOK := (obj).(*api.Client); isOK {
			return obj, true
		}
	}
	return nil, false
}

<<<<<<< HEAD
func registerWalletsHandle(obj []*api.WalletResponse) C.Wallets__Handle {
=======
func registerWalletsHandle(obj *[]api.WalletResponse) C.Wallets__Handle {
>>>>>>> 75d6d997
	return (C.Wallets__Handle)(registerHandle(obj))
}

func lookupWalletsHandle(handle C.Wallets__Handle) ([]*api.WalletResponse, bool) {
	obj, ok := lookupHandle(C.Handle(handle))
	if ok {
		if obj, isOK := (obj).([]*api.WalletResponse); isOK {
			return obj, true
		}
	}
	return nil, false
}

func registerWalletResponseHandle(obj *api.WalletResponse) C.WalletResponse__Handle {
	return (C.WalletResponse__Handle)(registerHandle(obj))
}

func lookupWalletResponseHandle(handle C.WalletResponse__Handle) (*api.WalletResponse, bool) {
	obj, ok := lookupHandle(C.Handle(handle))
	if ok {
		if obj, isOK := (obj).(*api.WalletResponse); isOK {
			return obj, true
		}
	}
	return nil, false
}

func registerCreateTransactionRequestHandle(obj *api.CreateTransactionRequest) C.CreateTransactionRequest__Handle {
	return (C.CreateTransactionRequest__Handle)(registerHandle(obj))
}

func lookupCreateTransactionRequestHandle(handle C.CreateTransactionRequest__Handle) (*api.CreateTransactionRequest, bool) {
	obj, ok := lookupHandle(C.Handle(handle))
	if ok {
		if obj, isOK := (obj).(*api.CreateTransactionRequest); isOK {
			return obj, true
		}
	}
	return nil, false
}

func registerPasswordReaderHandle(obj *cli.PasswordReader) C.PasswordReader__Handle {
	return (C.PasswordReader__Handle)(registerHandle(obj))
}

func lookupPasswordReaderHandle(handle C.PasswordReader__Handle) (*cli.PasswordReader, bool) {
	obj, ok := lookupHandle(C.Handle(handle))
	if ok {
		if obj, isOK := (obj).(*cli.PasswordReader); isOK {
			return obj, true
		}
	}
	return nil, false
}

func registerTransactionHandle(obj *coin.Transaction) C.Transaction__Handle {
	return (C.Transaction__Handle)(registerHandle(obj))
}

func lookupTransactionHandle(handle C.Transaction__Handle) (*coin.Transaction, bool) {
	obj, ok := lookupHandle(C.Handle(handle))
	if ok {
		if obj, isOK := (obj).(*coin.Transaction); isOK {
			return obj, true
		}
	}
	return nil, false
}

func registerTransactionsHandle(obj *coin.Transactions) C.Transactions__Handle {
	return (C.Transactions__Handle)(registerHandle(obj))
}

func lookupTransactionsHandle(handle C.Transactions__Handle) (*coin.Transactions, bool) {
	obj, ok := lookupHandle(C.Handle(handle))
	if ok {
		if obj, isOK := (obj).(*coin.Transactions); isOK {
			return obj, true
		}
	}
	return nil, false
}

func registerBlockHandle(obj *coin.Block) C.Block__Handle {
	return (C.Block__Handle)(registerHandle(obj))
}

func lookupBlockHandle(handle C.Block__Handle) (*coin.Block, bool) {
	obj, ok := lookupHandle(C.Handle(handle))
	if ok {
		if obj, isOK := (obj).(*coin.Block); isOK {
			return obj, true
		}
	}
	return nil, false
}

func registerSignedBlockHandle(obj *coin.SignedBlock) C.SignedBlock__Handle {
	return (C.SignedBlock__Handle)(registerHandle(obj))
}

func lookupSignedBlockHandle(handle C.SignedBlock__Handle) (*coin.SignedBlock, bool) {
	obj, ok := lookupHandle(C.Handle(handle))
	if ok {
		if obj, isOK := (obj).(*coin.SignedBlock); isOK {
			return obj, true
		}
	}
	return nil, false
}

func registerBlockBodyHandle(obj *coin.BlockBody) C.BlockBody__Handle {
	return (C.BlockBody__Handle)(registerHandle(obj))
}

func lookupBlockBodyHandle(handle C.BlockBody__Handle) (*coin.BlockBody, bool) {
	obj, ok := lookupHandle(C.Handle(handle))
	if ok {
		if obj, isOK := (obj).(*coin.BlockBody); isOK {
			return obj, true
		}
	}
	return nil, false
}

func registerCreatedTransactionHandle(obj *api.CreatedTransaction) C.CreatedTransaction__Handle {
	return (C.CreatedTransaction__Handle)(registerHandle(obj))
}

func lookupCreatedTransactionHandle(handle C.CreatedTransaction__Handle) (*api.CreatedTransaction, bool) {
	obj, ok := lookupHandle(C.Handle(handle))
	if ok {
		if obj, isOK := (obj).(*api.CreatedTransaction); isOK {
			return obj, true
		}
	}
	return nil, false
}

func registerCreatedTransactionOutputHandle(obj *api.CreatedTransactionOutput) C.CreatedTransactionOutput__Handle {
	return (C.CreatedTransactionOutput__Handle)(registerHandle(obj))
}

func lookupCreatedTransactionOutputHandle(handle C.CreatedTransactionOutput__Handle) (*api.CreatedTransactionOutput, bool) {
	obj, ok := lookupHandle(C.Handle(handle))
	if ok {
		if obj, isOK := (obj).(*api.CreatedTransactionOutput); isOK {
			return obj, true
		}
	}
	return nil, false
}

func registerCreatedTransactionInputHandle(obj *api.CreatedTransactionInput) C.CreatedTransactionInput__Handle {
	return (C.CreatedTransactionInput__Handle)(registerHandle(obj))
}

func lookupCreatedTransactionInputHandle(handle C.CreatedTransactionInput__Handle) (*api.CreatedTransactionInput, bool) {
	obj, ok := lookupHandle(C.Handle(handle))
	if ok {
		if obj, isOK := (obj).(*api.CreatedTransactionInput); isOK {
			return obj, true
		}
	}
	return nil, false
}

func registerCreateTransactionResponseHandle(obj *api.CreateTransactionResponse) C.CreateTransactionResponse__Handle {
	return (C.CreateTransactionResponse__Handle)(registerHandle(obj))
}

func lookupCreateTransactionResponseHandle(handle C.CreateTransactionResponse__Handle) (*api.CreateTransactionResponse, bool) {
	obj, ok := lookupHandle(C.Handle(handle))
	if ok {
		if obj, isOK := (obj).(*api.CreateTransactionResponse); isOK {
			return obj, true
		}
	}
	return nil, false
}

func registerBalanceResultHandle(obj *cli.BalanceResult) C.BalanceResult_Handle {
	return (C.BalanceResult_Handle)(registerHandle(obj))
}

func lookupBalanceResultHandle(handle C.BalanceResult_Handle) (*cli.BalanceResult, bool) {
	obj, ok := lookupHandle(C.Handle(handle))
	if ok {
		if obj, isOK := (obj).(*cli.BalanceResult); isOK {
			return obj, true
		}
	}
	return nil, false
}

func registerSpendResultHandle(obj *api.SpendResult) C.SpendResult_Handle {
	return (C.SpendResult_Handle)(registerHandle(obj))
}

func lookupSpendResultHandle(handle C.SpendResult_Handle) (*api.SpendResult, bool) {
	obj, ok := lookupHandle(C.Handle(handle))
	if ok {
		if obj, isOK := (obj).(*api.SpendResult); isOK {
			return obj, true
		}
	}
	return nil, false
}

func registerTransactionResultHandle(obj *webrpc.TxnResult) C.TransactionResult_Handle {
	return (C.TransactionResult_Handle)(registerHandle(obj))
}

func lookupTransactionResultHandle(handle C.TransactionResult_Handle) (*webrpc.TxnResult, bool) {
	obj, ok := lookupHandle(C.Handle(handle))
	if ok {
		if obj, isOK := (obj).(*webrpc.TxnResult); isOK {
			return obj, true
		}
	}
	return nil, false
}

func registerSortableTransactiontHandle(obj *coin.SortableTransactions) C.SortableTransactionResult_Handle {
	return (C.SortableTransactionResult_Handle)(registerHandle(obj))
}

func lookupSortableTransactionHandle(handle C.SortableTransactionResult_Handle) (*coin.SortableTransactions, bool) {
	obj, ok := lookupHandle(C.Handle(handle))
	if ok {
		if obj, isOK := (obj).(*coin.SortableTransactions); isOK {
			return obj, true
		}
	}
	return nil, false
}

func registerOutputsResultHandle(obj *webrpc.OutputsResult) C.OutputsResult_Handle {
	return (C.OutputsResult_Handle)(registerHandle(obj))
}

func lookupOutputsResultHandle(handle C.OutputsResult_Handle) (*webrpc.OutputsResult, bool) {
	obj, ok := lookupHandle(C.Handle(handle))
<<<<<<< HEAD
	if ok {
		if obj, isOK := (obj).(*webrpc.OutputsResult); isOK {
			return obj, true
		}
	}
	return nil, false
}

func registerStatusResultHandle(obj *webrpc.StatusResult) C.StatusResult_Handle {
	return (C.StatusResult_Handle)(registerHandle(obj))
}

func lookupStatusResultHandle(handle C.StatusResult_Handle) (*webrpc.StatusResult, bool) {
	obj, ok := lookupHandle(C.Handle(handle))
	if ok {
		if obj, isOK := (obj).(*webrpc.StatusResult); isOK {
			return obj, true
		}
	}
	return nil, false
}

func registerAddressUxOutHandle(obj *coin.AddressUxOuts) C.AddressUxOuts_Handle {
	return (C.AddressUxOuts_Handle)(registerHandle(obj))
}

func lookupAddressUxOutHandle(handle C.AddressUxOuts_Handle) (*coin.AddressUxOuts, bool) {
	obj, ok := lookupHandle(C.Handle(handle))
	if ok {
=======
	if ok {
		if obj, isOK := (obj).(*webrpc.OutputsResult); isOK {
			return obj, true
		}
	}
	return nil, false
}

func registerStatusResultHandle(obj *webrpc.StatusResult) C.StatusResult_Handle {
	return (C.StatusResult_Handle)(registerHandle(obj))
}

func lookupStatusResultHandle(handle C.StatusResult_Handle) (*webrpc.StatusResult, bool) {
	obj, ok := lookupHandle(C.Handle(handle))
	if ok {
		if obj, isOK := (obj).(*webrpc.StatusResult); isOK {
			return obj, true
		}
	}
	return nil, false
}

func registerAddressUxOutHandle(obj *coin.AddressUxOuts) C.AddressUxOuts_Handle {
	return (C.AddressUxOuts_Handle)(registerHandle(obj))
}

func lookupAddressUxOutHandle(handle C.AddressUxOuts_Handle) (*coin.AddressUxOuts, bool) {
	obj, ok := lookupHandle(C.Handle(handle))
	if ok {
>>>>>>> 75d6d997
		if obj, isOK := (obj).(*coin.AddressUxOuts); isOK {
			return obj, true
		}
	}
	return nil, false
}

<<<<<<< HEAD
=======
func registerBuildInfoHandle(obj *visor.BuildInfo) C.BuildInfo_Handle {
	return (C.BuildInfo_Handle)(registerHandle(obj))
}

func lookupBuildInfoHandle(handle C.BuildInfo_Handle) (*visor.BuildInfo, bool) {
	obj, ok := lookupHandle(C.Handle(handle))
	if ok {
		if obj, isOK := (obj).(*visor.BuildInfo); isOK {
			return obj, true
		}
	}
	return nil, false
}

>>>>>>> 75d6d997
func registerHashHandle(obj *hash.Hash) C.Hash_Handle {
	return (C.Hash_Handle)(registerHandle(obj))
}

func lookupHashHandle(handle C.Hash_Handle) (*hash.Hash, bool) {
	obj, ok := lookupHandle(C.Handle(handle))
	if ok {
		if obj, isOK := (obj).(*hash.Hash); isOK {
			return obj, true
		}
	}
	return nil, false
}

func registerNumberHandle(obj *secp256k1go2.Number) C.Number_Handle {
	return (C.Number_Handle)(registerHandle(obj))
}

func lookupNumberHandle(handle C.Number_Handle) (*secp256k1go2.Number, bool) {
	obj, ok := lookupHandle(C.Handle(handle))
	if ok {
		if obj, isOK := (obj).(*secp256k1go2.Number); isOK {
			return obj, true
		}
	}
	return nil, false
}

func registerSignatureHandle(obj *secp256k1go2.Signature) C.Signature_Handle {
	return (C.Signature_Handle)(registerHandle(obj))
}

func lookupSignatureHandle(handle C.Signature_Handle) (*secp256k1go2.Signature, bool) {
	obj, ok := lookupHandle(C.Handle(handle))
	if ok {
		if obj, isOK := (obj).(*secp256k1go2.Signature); isOK {
			return obj, true
		}
	}
	return nil, false
}

func closeHandle(handle Handle) {
	delete(handleMap, handle)
}

//export SKY_handle_close
func SKY_handle_close(handle C.Handle) {
	closeHandle(Handle(handle))
}

//export SKY_handle_copy
func SKY_handle_copy(handle C.Handle, copy *C.Handle) uint32 {
	obj, ok := lookupHandle(handle)
	if ok {
		*copy = registerHandle(obj)
<<<<<<< HEAD
		return 0
	} else {
		return SKY_BAD_HANDLE
	}
=======
		return SKY_OK
	} else {
		return SKY_BAD_HANDLE
	}
}

func registerReadableOutputSetHandle(obj *visor.ReadableOutputSet) C.ReadableOutputSet_Handle {
	return (C.ReadableOutputSet_Handle)(registerHandle(obj))
}

func lookupReadableOutputSetHandle(handle C.ReadableOutputSet_Handle) (*visor.ReadableOutputSet, bool) {
	obj, ok := lookupHandle(C.Handle(handle))
	if ok {
		if obj, isOK := (obj).(*visor.ReadableOutputSet); isOK {
			return obj, true
		}
	}
	return nil, false
>>>>>>> 75d6d997
}<|MERGE_RESOLUTION|>--- conflicted
+++ resolved
@@ -178,11 +178,7 @@
 	return nil, false
 }
 
-<<<<<<< HEAD
-func registerWalletsHandle(obj []*api.WalletResponse) C.Wallets__Handle {
-=======
 func registerWalletsHandle(obj *[]api.WalletResponse) C.Wallets__Handle {
->>>>>>> 75d6d997
 	return (C.Wallets__Handle)(registerHandle(obj))
 }
 
@@ -426,7 +422,6 @@
 
 func lookupOutputsResultHandle(handle C.OutputsResult_Handle) (*webrpc.OutputsResult, bool) {
 	obj, ok := lookupHandle(C.Handle(handle))
-<<<<<<< HEAD
 	if ok {
 		if obj, isOK := (obj).(*webrpc.OutputsResult); isOK {
 			return obj, true
@@ -456,37 +451,6 @@
 func lookupAddressUxOutHandle(handle C.AddressUxOuts_Handle) (*coin.AddressUxOuts, bool) {
 	obj, ok := lookupHandle(C.Handle(handle))
 	if ok {
-=======
-	if ok {
-		if obj, isOK := (obj).(*webrpc.OutputsResult); isOK {
-			return obj, true
-		}
-	}
-	return nil, false
-}
-
-func registerStatusResultHandle(obj *webrpc.StatusResult) C.StatusResult_Handle {
-	return (C.StatusResult_Handle)(registerHandle(obj))
-}
-
-func lookupStatusResultHandle(handle C.StatusResult_Handle) (*webrpc.StatusResult, bool) {
-	obj, ok := lookupHandle(C.Handle(handle))
-	if ok {
-		if obj, isOK := (obj).(*webrpc.StatusResult); isOK {
-			return obj, true
-		}
-	}
-	return nil, false
-}
-
-func registerAddressUxOutHandle(obj *coin.AddressUxOuts) C.AddressUxOuts_Handle {
-	return (C.AddressUxOuts_Handle)(registerHandle(obj))
-}
-
-func lookupAddressUxOutHandle(handle C.AddressUxOuts_Handle) (*coin.AddressUxOuts, bool) {
-	obj, ok := lookupHandle(C.Handle(handle))
-	if ok {
->>>>>>> 75d6d997
 		if obj, isOK := (obj).(*coin.AddressUxOuts); isOK {
 			return obj, true
 		}
@@ -494,23 +458,6 @@
 	return nil, false
 }
 
-<<<<<<< HEAD
-=======
-func registerBuildInfoHandle(obj *visor.BuildInfo) C.BuildInfo_Handle {
-	return (C.BuildInfo_Handle)(registerHandle(obj))
-}
-
-func lookupBuildInfoHandle(handle C.BuildInfo_Handle) (*visor.BuildInfo, bool) {
-	obj, ok := lookupHandle(C.Handle(handle))
-	if ok {
-		if obj, isOK := (obj).(*visor.BuildInfo); isOK {
-			return obj, true
-		}
-	}
-	return nil, false
-}
-
->>>>>>> 75d6d997
 func registerHashHandle(obj *hash.Hash) C.Hash_Handle {
 	return (C.Hash_Handle)(registerHandle(obj))
 }
@@ -567,12 +514,6 @@
 	obj, ok := lookupHandle(handle)
 	if ok {
 		*copy = registerHandle(obj)
-<<<<<<< HEAD
-		return 0
-	} else {
-		return SKY_BAD_HANDLE
-	}
-=======
 		return SKY_OK
 	} else {
 		return SKY_BAD_HANDLE
@@ -591,5 +532,4 @@
 		}
 	}
 	return nil, false
->>>>>>> 75d6d997
 }