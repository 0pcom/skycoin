--- conflicted
+++ resolved
@@ -49,14 +49,7 @@
 //export SKY_cli_FormatAddressesAsJoinedArray
 func SKY_cli_FormatAddressesAsJoinedArray(_addrs []C.cipher__Address, _arg1 *C.GoString_) (____error_code uint32) {
 	addrs := *(*[]cipher.Address)(unsafe.Pointer(&_addrs))
-<<<<<<< HEAD
-	var __addrs = make([]cipher.Addresser, len(addrs))
-	for _, addr := range addrs {
-		__addrs = append(__addrs, addr)
-	}
-=======
 	__addrs := toAddresserArray(addrs)
->>>>>>> cce35c53
 	__arg1 := cli.FormatAddressesAsJoinedArray(__addrs)
 	copyString(__arg1, _arg1)
 	return
@@ -65,14 +58,7 @@
 //export SKY_cli_AddressesToStrings
 func SKY_cli_AddressesToStrings(_addrs []C.cipher__Address, _arg1 *C.GoSlice_) (____error_code uint32) {
 	addrs := *(*[]cipher.Address)(unsafe.Pointer(&_addrs))
-<<<<<<< HEAD
-	var __addrs = make([]cipher.Addresser, len(addrs))
-	for _, addr := range addrs {
-		__addrs = append(__addrs, addr)
-	}
-=======
 	__addrs := toAddresserArray(addrs)
->>>>>>> cce35c53
 	__arg1 := cli.AddressesToStrings(__addrs)
 	copyToGoSlice(reflect.ValueOf(__arg1), _arg1)
 	return
