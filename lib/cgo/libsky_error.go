package main

import (
	"errors"
<<<<<<< HEAD
=======

	"github.com/skycoin/skycoin/src/cipher"
	"github.com/skycoin/skycoin/src/cipher/encoder"
	"github.com/skycoin/skycoin/src/cli"
	"github.com/skycoin/skycoin/src/coin"
	"github.com/skycoin/skycoin/src/daemon"
	"github.com/skycoin/skycoin/src/daemon/gnet"
	"github.com/skycoin/skycoin/src/daemon/pex"
	"github.com/skycoin/skycoin/src/util/droplet"
	"github.com/skycoin/skycoin/src/util/fee"
	"github.com/skycoin/skycoin/src/util/file"
	"github.com/skycoin/skycoin/src/visor"
	"github.com/skycoin/skycoin/src/visor/blockdb"
	"github.com/skycoin/skycoin/src/visor/dbutil"
	"github.com/skycoin/skycoin/src/visor/historydb"
	"github.com/skycoin/skycoin/src/wallet"
>>>>>>> 272e9a08
)

const (
	// SKY_ERROR generic error condition
	SKY_ERROR = 0xFFFFFFFF
	// SKY_BAD_HANDLE invalid handle argument
	SKY_BAD_HANDLE = 0xFF000001
	// SKY_OK error code is used to report success
	SKY_OK = 0
)

<<<<<<< HEAD
=======
// Package prefixes for error codes
const (
	// Error code prefix for api package
	SKY_PKG_API = 1 + iota
	// Error code prefix for cipher package and subpackages
	SKY_PKG_CIPHER
	// Error code prefix for cli package
	SKY_PKG_CLI
	// Error code prefix for coin package
	SKY_PKG_COIN
	// Error code prefix for consensus package
	SKY_PKG_CONSENSUS
	// Error code prefix for daemon package
	SKY_PKG_DAEMON
	// Error code prefix for gui package
	SKY_PKG_GUI
	// Error code prefix for skycoin package
	SKY_PKG_SKYCOIN
	// Error code prefix for util package
	SKY_PKG_UTIL
	// Error code prefix for visor package
	SKY_PKG_VISOR
	// Error code prefix for wallet package
	SKY_PKG_WALLET
)

// Error codes defined in cipher package
const (
	// SKY_ErrInvalidLength Unexpected size of address bytes buffer
	SKY_ErrInvalidLength = SKY_PKG_CIPHER<<24 + iota
	// SKY_ErrInvalidChecksum Computed checksum did not match expected value
	SKY_ErrInvalidChecksum
	// SKY_ErrInvalidVersion Unsupported address version value
	SKY_ErrInvalidVersion
	// SKY_ErrInvalidPubKey Public key invalid for address
	SKY_ErrInvalidPubKey
	// SKY_ErrInvalidFirstByte Invalid first byte in wallet import format string
	SKY_ErrInvalidFirstByte
	// SKY_ErrInvalidLastByte 33rd byte in wallet import format string is invalid
	SKY_ErrInvalidLastByte
	// SKY_ErrBufferUnderflow bytes in input buffer not enough to deserialize expected type
	SKY_ErrBufferUnderflow
	// SKY_ErrInvalidOmitEmpty field tagged with omitempty and it's not last one in struct
	SKY_ErrInvalidOmitEmpty
)

// Error codes defined in cli package
const (
	// SKY_ErrTemporaryInsufficientBalance is returned if a wallet does not have
	// enough balance for a spend, but will have enough after unconfirmed transactions confirm
	SKY_ErrTemporaryInsufficientBalance = SKY_PKG_CLI<<24 + iota
	// SKY_ErrAddress is returned if an address is invalid
	SKY_ErrAddress
	// ErrWalletName is returned if the wallet file name is invalid
	SKY_ErrWalletName
	// ErrJSONMarshal is returned if JSON marshaling failed
	SKY_ErrJSONMarshal
	// WalletLoadError is returned if a wallet could not be loaded
	SKY_WalletLoadError
	// WalletSaveError is returned if a wallet could not be saved
	SKY_WalletSaveError
)

// Error codes defined in coin package
const (
	// ErrAddEarnedCoinHoursAdditionOverflow is returned by UxOut.CoinHours()
	// if during the addition of base coin
	// hours to additional earned coin hours, the value would overflow a uint64.
	// Callers may choose to ignore this errors and use 0 as the coinhours value instead.
	// This affects one existing spent output, spent in block 13277.
	SKY_ErrAddEarnedCoinHoursAdditionOverflow = SKY_PKG_COIN<<24 + iota
	// ErrUint64MultOverflow is returned when multiplying uint64 values would overflow uint64
	SKY_ErrUint64MultOverflow
	// ErrUint64AddOverflow is returned when adding uint64 values would overflow uint64
	SKY_ErrUint64AddOverflow
	// ErrUint32AddOverflow is returned when adding uint32 values would overflow uint32
	SKY_ErrUint32AddOverflow
	// ErrUint64OverflowsInt64 is returned when converting a uint64 to an int64 would overflow int64
	SKY_ErrUint64OverflowsInt64
	// ErrInt64UnderflowsUint64 is returned when converting an int64 to a uint64 would underflow uint64
	SKY_ErrInt64UnderflowsUint64
)

// Error codes defined in daemon package
const (
	// SKY_ErrPeerlistFull is returned when the Pex is at a maximum
	SKY_ErrPeerlistFull = SKY_PKG_DAEMON<<24 + iota
	// SKY_ErrInvalidAddress is returned when an address appears malformed
	SKY_ErrInvalidAddress
	// SKY_ErrNoLocalhost is returned if a localhost addresses are not allowed
	SKY_ErrNoLocalhost
	// SKY_ErrNotExternalIP is returned if an IP address is not a global unicast address
	SKY_ErrNotExternalIP
	// SKY_ErrPortTooLow is returned if a port is less than 1024
	SKY_ErrPortTooLow
	// SKY_ErrBlacklistedAddress returned when attempting to add a blacklisted peer
	SKY_ErrBlacklistedAddress
	// SKY_ErrDisconnectReadFailed also includes a remote closed socket
	SKY_ErrDisconnectReadFailed
	// SKY_ErrDisconnectWriteFailed write faile
	SKY_ErrDisconnectWriteFailed
	// SKY_ErrDisconnectSetReadDeadlineFailed set read deadline failed
	SKY_ErrDisconnectSetReadDeadlineFailed
	// SKY_ErrDisconnectInvalidMessageLength invalid message length
	SKY_ErrDisconnectInvalidMessageLength
	// SKY_ErrDisconnectMalformedMessage malformed message
	SKY_ErrDisconnectMalformedMessage
	// SKY_ErrDisconnectUnknownMessage unknow message
	SKY_ErrDisconnectUnknownMessage
	// SKY_ErrDisconnectUnexpectedError  unexpected error
	SKY_ErrDisconnectUnexpectedError
	// SKY_ErrConnectionPoolClosed error message indicates the connection pool is closed
	SKY_ErrConnectionPoolClosed
	// SKY_ErrWriteQueueFull write queue is full
	SKY_ErrWriteQueueFull
	// SKY_ErrNoReachableConnections when broadcasting a message, no connections were available to send a message to
	SKY_ErrNoReachableConnections
	// SKY_ErrMaxDefaultConnectionsReached returns when maximum number of default connections is reached
	SKY_ErrMaxDefaultConnectionsReached
	// SKY_ErrDisconnectReasons invalid version
	SKY_ErrDisconnectInvalidVersion
	// SKY_ErrDisconnectIntroductionTimeout timeout
	SKY_ErrDisconnectIntroductionTimeout
	// SKY_ErrDisconnectVersionSendFailed version send failed
	SKY_ErrDisconnectVersionSendFailed
	// SKY_ErrDisconnectIsBlacklisted is blacklisted
	SKY_ErrDisconnectIsBlacklisted
	// SKY_ErrDisconnectSelf self connnect
	SKY_ErrDisconnectSelf
	// SKY_ErrDisconnectConnectedTwice connect twice
	SKY_ErrDisconnectConnectedTwice
	// SKY_ErrDisconnectIdle idle
	SKY_ErrDisconnectIdle
	// SKY_ErrDisconnectNoIntroduction no introduction
	SKY_ErrDisconnectNoIntroduction
	// SKY_ErrDisconnectIPLimitReached ip limit reached
	SKY_ErrDisconnectIPLimitReached
	// SKY_ErrDisconnectOtherError this is returned when a seemingly impossible error is encountered
	SKY_ErrDisconnectOtherError
	// SKY_ErrDisconnectMaxDefaultConnectionReached Maximum number of default connections was reached
	SKY_ErrDisconnectMaxDefaultConnectionReached
	// SKY_ErrDisconnectMaxOutgoingConnectionsReached is returned when connection pool size is greater than the maximum allowed
	SKY_ErrDisconnectMaxOutgoingConnectionsReached
	// SKY_ConnectionError represent a failure to connect/dial a connection, with context
	SKY_ConnectionError
)

// Error codes defined in util package
const (
	// ErrTxnNoFee is returned if a transaction has no coinhour fee
	SKY_ErrTxnNoFee = SKY_PKG_UTIL<<24 + iota
	// ErrTxnInsufficientFee is returned if a transaction's coinhour burn fee is not enough
	SKY_ErrTxnInsufficientFee
	// ErrTxnInsufficientCoinHours is returned if a transaction has more coinhours in its outputs than its inputs
	SKY_ErrTxnInsufficientCoinHours
	// ErrNegativeValue is returned if a balance string is a negative number
	SKY_ErrNegativeValue
	// ErrTooManyDecimals is returned if a balance string has more than 6 decimal places
	SKY_ErrTooManyDecimals
	// ErrTooLarge is returned if a balance string is greater than math.MaxInt64
	SKY_ErrTooLarge
	// ErrEmptyDirectoryName is returned by constructing the full path
	SKY_ErrEmptyDirectoryName
	// ErrDotDirectoryName is returned by constructing the full path of
	SKY_ErrDotDirectoryName
)

// Error codes defined in visor package
const (
	// SKY_ErrHistoryDBCorrupted Internal format error in HistoryDB database
	SKY_ErrHistoryDBCorrupted = SKY_PKG_VISOR<<24 + iota
	// SKY_ErrUxOutNotExist is returned if an uxout is not found in historydb
	SKY_ErrUxOutNotExist
	// ErrNoHeadBlock is returned when calling Blockchain.Head() when no head block exists
	SKY_ErrNoHeadBlock
	// SKY_ErrMissingSignature is returned if a block in the db does not have a corresponding signature in the db
	SKY_ErrMissingSignature
	// SKY_ErrUnspentNotExist is returned if an unspent is not found in the pool
	SKY_ErrUnspentNotExist
	// ErrVerifyStopped is returned when database verification is interrupted
	SKY_ErrVerifyStopped
	// SKY_ErrCreateBucketFailed is returned if creating a bolt.DB bucket fails
	SKY_ErrCreateBucketFailed
	// SKY_ErrBucketNotExist is returned if a bolt.DB bucket does not exist
	SKY_ErrBucketNotExist
	// SKY_ErrTxnViolatesHardConstraint is returned when a transaction violates hard constraints
	SKY_ErrTxnViolatesHardConstraint
	// SKY_ErrTxnViolatesSoftConstraint is returned when a transaction violates soft constraints
	SKY_ErrTxnViolatesSoftConstraint
	// SKY_ErrTxnViolatesUserConstraint is returned when a transaction violates user constraints
	SKY_ErrTxnViolatesUserConstraint
)

// Error codes defined in wallet package
const (
	// SKY_ErrInsufficientBalance is returned if a wallet does not have enough balance for a spend
	SKY_ErrInsufficientBalance = SKY_PKG_WALLET<<24 + iota
	// SKY_ErrInsufficientHours is returned if a wallet does not have enough hours for a spend with requested hours
	SKY_ErrInsufficientHours
	// SKY_ErrZeroSpend is returned if a transaction is trying to spend 0 coins
	SKY_ErrZeroSpend
	// SKY_ErrSpendingUnconfirmed is returned if caller attempts to spend unconfirmed outputs
	SKY_ErrSpendingUnconfirmed
	// SKY_ErrInvalidEncryptedField is returned if a wallet's Meta.encrypted value is invalid.
	SKY_ErrInvalidEncryptedField
	// SKY_ErrWalletEncrypted is returned when trying to generate addresses or sign tx in encrypted wallet
	SKY_ErrWalletEncrypted
	// SKY_ErrWalletNotEncrypted is returned when trying to decrypt unencrypted wallet
	SKY_ErrWalletNotEncrypted
	// SKY_ErrMissingPassword is returned when trying to create wallet with encryption, but password is not provided.
	SKY_ErrMissingPassword
	// SKY_ErrMissingEncrypt is returned when trying to create wallet with password, but options.Encrypt is not set.
	SKY_ErrMissingEncrypt
	// SKY_ErrInvalidPassword is returned if decrypts secrets failed
	SKY_ErrInvalidPassword
	// SKY_ErrMissingSeed is returned when trying to create wallet without a seed
	SKY_ErrMissingSeed
	// SKY_ErrMissingAuthenticated is returned if try to decrypt a scrypt chacha20poly1305 encrypted wallet, and find no authenticated metadata.
	SKY_ErrMissingAuthenticated
	// SKY_ErrWrongCryptoType is returned when decrypting wallet with wrong crypto method
	SKY_ErrWrongCryptoType
	// SKY_ErrWalletNotExist is returned if a wallet does not exist
	SKY_ErrWalletNotExist
	// SKY_ErrSeedUsed is returned if a wallet already exists with the same seed
	SKY_ErrSeedUsed
	// SKY_ErrWalletAPIDisabled is returned when trying to do wallet actions while the EnableWalletAPI option is false
	SKY_ErrWalletAPIDisabled
	// SKY_ErrSeedAPIDisabled is returned when trying to get seed of wallet while the EnableWalletAPI or EnableSeedAPI is false
	SKY_ErrSeedAPIDisabled
	// SKY_ErrWalletNameConflict represents the wallet name conflict error
	SKY_ErrWalletNameConflict
	// SKY_ErrInvalidHoursSelectionMode for invalid HoursSelection mode values
	SKY_ErrInvalidHoursSelectionMode
	// SKY_ErrInvalidHoursSelectionType for invalid HoursSelection type values
	SKY_ErrInvalidHoursSelectionType
	// SKY_ErrUnknownAddress is returned if an address is not found in a wallet
	SKY_ErrUnknownAddress
	// SKY_ErrUnknownUxOut is returned if a uxout is not owned by any address in a wallet
	SKY_ErrUnknownUxOut
	// SKY_ErrNoUnspents is returned if a wallet has no unspents to spend
	SKY_ErrNoUnspents
	// SKY_ErrNullChangeAddress ChangeAddress must not be the null address
	SKY_ErrNullChangeAddress
	// SKY_ErrMissingTo To is required
	SKY_ErrMissingTo
	// SKY_ErrZeroCoinsTo To.Coins must not be zero
	SKY_ErrZeroCoinsTo
	// SKY_ErrNullAddressTo To.Address must not be the null address
	SKY_ErrNullAddressTo
	// SKY_ErrDuplicateTo To contains duplicate values
	SKY_ErrDuplicateTo
	// SKY_ErrMissingWalletID Wallet.ID is required
	SKY_ErrMissingWalletID
	// SKY_ErrIncludesNullAddress Wallet.Addresses must not contain the null address
	SKY_ErrIncludesNullAddress
	// SKY_ErrDuplicateAddresses Wallet.Addresses contains duplicate values
	SKY_ErrDuplicateAddresses
	// SKY_ErrZeroToHoursAuto To.Hours must be zero for auto type hours selection
	SKY_ErrZeroToHoursAuto
	// SKY_ErrMissingModeAuto HoursSelection.Mode is required for auto type hours selection
	SKY_ErrMissingModeAuto
	// SKY_ErrInvalidHoursSelMode Invalid HoursSelection.Mode
	SKY_ErrInvalidHoursSelMode
	// SKY_ErrInvalidModeManual HoursSelection.Mode cannot be used for manual type hours selection
	SKY_ErrInvalidModeManual
	// SKY_ErrInvalidHoursSelType Invalid HoursSelection.Type
	SKY_ErrInvalidHoursSelType
	// SKY_ErrMissingShareFactor HoursSelection.ShareFactor must be set for share mode
	SKY_ErrMissingShareFactor
	// SKY_ErrInvalidShareFactor HoursSelection.ShareFactor can only be used for share mode
	SKY_ErrInvalidShareFactor
	// SKY_ErrShareFactorOutOfRange HoursSelection.ShareFactor must be >= 0 and <= 1
	SKY_ErrShareFactorOutOfRange
	// SKY_ErrWalletConstraint Wallet.UxOuts and Wallet.Addresses cannot be combined
	SKY_ErrWalletConstraint
	// SKY_ErrDuplicateUxOuts Wallet.UxOuts contains duplicate values
	SKY_ErrDuplicateUxOuts
	// SKY_ErrUnknownWalletID params.Wallet.ID does not match wallet
	SKY_ErrUnknownWalletID
)

>>>>>>> 272e9a08
var (
	ErrorBadHandle = errors.New("Invalid or unknown handle value")
	ErrorUnknown   = errors.New("Unexpected error")

	errorToCodeMap = map[error]uint32{
		ErrorBadHandle: SKY_BAD_HANDLE,
		ErrorUnknown:   SKY_ERROR,
<<<<<<< HEAD
=======
		// cipher
		cipher.ErrInvalidLength:     SKY_ErrInvalidLength,
		cipher.ErrInvalidChecksum:   SKY_ErrInvalidChecksum,
		cipher.ErrInvalidVersion:    SKY_ErrInvalidVersion,
		cipher.ErrInvalidPubKey:     SKY_ErrInvalidPubKey,
		cipher.ErrInvalidFirstByte:  SKY_ErrInvalidFirstByte,
		cipher.ErrInvalidLastByte:   SKY_ErrInvalidLastByte,
		encoder.ErrBufferUnderflow:  SKY_ErrBufferUnderflow,
		encoder.ErrInvalidOmitEmpty: SKY_ErrInvalidOmitEmpty,
		// cli
		cli.ErrTemporaryInsufficientBalance: SKY_ErrTemporaryInsufficientBalance,
		cli.ErrAddress:                      SKY_ErrAddress,
		cli.ErrWalletName:                   SKY_ErrWalletName,
		cli.ErrJSONMarshal:                  SKY_ErrJSONMarshal,
		// coin
		coin.ErrAddEarnedCoinHoursAdditionOverflow: SKY_ErrAddEarnedCoinHoursAdditionOverflow,
		coin.ErrUint64MultOverflow:                 SKY_ErrUint64MultOverflow,
		coin.ErrUint64AddOverflow:                  SKY_ErrUint64AddOverflow,
		coin.ErrUint32AddOverflow:                  SKY_ErrUint32AddOverflow,
		coin.ErrUint64OverflowsInt64:               SKY_ErrUint64OverflowsInt64,
		coin.ErrInt64UnderflowsUint64:              SKY_ErrInt64UnderflowsUint64,
		// daemon
		pex.ErrPeerlistFull:                               SKY_ErrPeerlistFull,
		pex.ErrInvalidAddress:                             SKY_ErrInvalidAddress,
		pex.ErrNoLocalhost:                                SKY_ErrNoLocalhost,
		pex.ErrNotExternalIP:                              SKY_ErrNotExternalIP,
		pex.ErrPortTooLow:                                 SKY_ErrPortTooLow,
		pex.ErrBlacklistedAddress:                         SKY_ErrBlacklistedAddress,
		gnet.ErrDisconnectReadFailed:                      SKY_ErrDisconnectReadFailed,
		gnet.ErrDisconnectWriteFailed:                     SKY_ErrDisconnectWriteFailed,
		gnet.ErrDisconnectSetReadDeadlineFailed:           SKY_ErrDisconnectSetReadDeadlineFailed,
		gnet.ErrDisconnectInvalidMessageLength:            SKY_ErrDisconnectInvalidMessageLength,
		gnet.ErrDisconnectMalformedMessage:                SKY_ErrDisconnectMalformedMessage,
		gnet.ErrDisconnectUnknownMessage:                  SKY_ErrDisconnectUnknownMessage,
		gnet.ErrDisconnectUnexpectedError:                 SKY_ErrDisconnectUnexpectedError,
		gnet.ErrConnectionPoolClosed:                      SKY_ErrConnectionPoolClosed,
		gnet.ErrWriteQueueFull:                            SKY_ErrWriteQueueFull,
		gnet.ErrNoReachableConnections:                    SKY_ErrNoReachableConnections,
		gnet.ErrMaxDefaultConnectionsReached:              SKY_ErrMaxDefaultConnectionsReached,
		daemon.ErrDisconnectInvalidVersion:                SKY_ErrDisconnectInvalidVersion,
		daemon.ErrDisconnectIntroductionTimeout:           SKY_ErrDisconnectIntroductionTimeout,
		daemon.ErrDisconnectVersionSendFailed:             SKY_ErrDisconnectVersionSendFailed,
		daemon.ErrDisconnectIsBlacklisted:                 SKY_ErrDisconnectIsBlacklisted,
		daemon.ErrDisconnectSelf:                          SKY_ErrDisconnectSelf,
		daemon.ErrDisconnectConnectedTwice:                SKY_ErrDisconnectConnectedTwice,
		daemon.ErrDisconnectIdle:                          SKY_ErrDisconnectIdle,
		daemon.ErrDisconnectNoIntroduction:                SKY_ErrDisconnectNoIntroduction,
		daemon.ErrDisconnectIPLimitReached:                SKY_ErrDisconnectIPLimitReached,
		daemon.ErrDisconnectOtherError:                    SKY_ErrDisconnectOtherError,
		daemon.ErrDisconnectMaxDefaultConnectionReached:   SKY_ErrDisconnectMaxDefaultConnectionReached,
		daemon.ErrDisconnectMaxOutgoingConnectionsReached: SKY_ErrDisconnectMaxOutgoingConnectionsReached,
		// util
		fee.ErrTxnNoFee:                 SKY_ErrTxnNoFee,
		fee.ErrTxnInsufficientFee:       SKY_ErrTxnInsufficientFee,
		fee.ErrTxnInsufficientCoinHours: SKY_ErrTxnInsufficientCoinHours,
		droplet.ErrNegativeValue:        SKY_ErrNegativeValue,
		droplet.ErrTooManyDecimals:      SKY_ErrTooManyDecimals,
		droplet.ErrTooLarge:             SKY_ErrTooLarge,
		file.ErrEmptyDirectoryName:      SKY_ErrEmptyDirectoryName,
		file.ErrDotDirectoryName:        SKY_ErrDotDirectoryName,
		// visor
		blockdb.ErrNoHeadBlock: SKY_ErrNoHeadBlock,
		visor.ErrVerifyStopped: SKY_ErrVerifyStopped,
		// wallet
		wallet.ErrInsufficientBalance:       SKY_ErrInsufficientBalance,
		wallet.ErrInsufficientHours:         SKY_ErrInsufficientHours,
		wallet.ErrZeroSpend:                 SKY_ErrZeroSpend,
		wallet.ErrSpendingUnconfirmed:       SKY_ErrSpendingUnconfirmed,
		wallet.ErrInvalidEncryptedField:     SKY_ErrInvalidEncryptedField,
		wallet.ErrWalletEncrypted:           SKY_ErrWalletEncrypted,
		wallet.ErrWalletNotEncrypted:        SKY_ErrWalletNotEncrypted,
		wallet.ErrMissingPassword:           SKY_ErrMissingPassword,
		wallet.ErrMissingEncrypt:            SKY_ErrMissingEncrypt,
		wallet.ErrInvalidPassword:           SKY_ErrInvalidPassword,
		wallet.ErrMissingSeed:               SKY_ErrMissingSeed,
		wallet.ErrMissingAuthenticated:      SKY_ErrMissingAuthenticated,
		wallet.ErrWrongCryptoType:           SKY_ErrWrongCryptoType,
		wallet.ErrWalletNotExist:            SKY_ErrWalletNotExist,
		wallet.ErrSeedUsed:                  SKY_ErrSeedUsed,
		wallet.ErrWalletAPIDisabled:         SKY_ErrWalletAPIDisabled,
		wallet.ErrSeedAPIDisabled:           SKY_ErrSeedAPIDisabled,
		wallet.ErrWalletNameConflict:        SKY_ErrWalletNameConflict,
		wallet.ErrInvalidHoursSelectionMode: SKY_ErrInvalidHoursSelectionMode,
		wallet.ErrInvalidHoursSelectionType: SKY_ErrInvalidHoursSelectionType,
		wallet.ErrUnknownAddress:            SKY_ErrUnknownAddress,
		wallet.ErrUnknownUxOut:              SKY_ErrUnknownUxOut,
		wallet.ErrNoUnspents:                SKY_ErrNoUnspents,
		wallet.ErrNullChangeAddress:         SKY_ErrNullChangeAddress,
		wallet.ErrMissingTo:                 SKY_ErrMissingTo,
		wallet.ErrZeroCoinsTo:               SKY_ErrZeroCoinsTo,
		wallet.ErrNullAddressTo:             SKY_ErrNullAddressTo,
		wallet.ErrDuplicateTo:               SKY_ErrDuplicateTo,
		wallet.ErrMissingWalletID:           SKY_ErrMissingWalletID,
		wallet.ErrIncludesNullAddress:       SKY_ErrIncludesNullAddress,
		wallet.ErrDuplicateAddresses:        SKY_ErrDuplicateAddresses,
		wallet.ErrZeroToHoursAuto:           SKY_ErrZeroToHoursAuto,
		wallet.ErrMissingModeAuto:           SKY_ErrMissingModeAuto,
		wallet.ErrInvalidHoursSelMode:       SKY_ErrInvalidHoursSelMode,
		wallet.ErrInvalidModeManual:         SKY_ErrInvalidModeManual,
		wallet.ErrInvalidHoursSelType:       SKY_ErrInvalidHoursSelType,
		wallet.ErrMissingShareFactor:        SKY_ErrMissingShareFactor,
		wallet.ErrInvalidShareFactor:        SKY_ErrInvalidShareFactor,
		wallet.ErrShareFactorOutOfRange:     SKY_ErrShareFactorOutOfRange,
		wallet.ErrWalletConstraint:          SKY_ErrWalletConstraint,
		wallet.ErrDuplicateUxOuts:           SKY_ErrDuplicateUxOuts,
		wallet.ErrUnknownWalletID:           SKY_ErrUnknownWalletID,
>>>>>>> 272e9a08
	}
)

func libErrorCode(err error) uint32 {
	if err == nil {
		return SKY_OK
	}
	if errcode, isKnownError := errorToCodeMap[err]; isKnownError {
		return errcode
	}
<<<<<<< HEAD
=======
	switch err.(type) {
	case cli.WalletLoadError:
		return SKY_WalletLoadError
	case cli.WalletSaveError:
		return SKY_WalletSaveError
		//	case daemon.ConnectionError:
		//		return SKY_ConnectionError
	case historydb.ErrHistoryDBCorrupted:
		return SKY_ErrHistoryDBCorrupted
	case historydb.ErrUxOutNotExist:
		return SKY_ErrUxOutNotExist
	case blockdb.ErrUnspentNotExist:
		return SKY_ErrUnspentNotExist
	case blockdb.ErrMissingSignature:
		return SKY_ErrMissingSignature
	case dbutil.ErrCreateBucketFailed:
		return SKY_ErrCreateBucketFailed
	case dbutil.ErrBucketNotExist:
		return SKY_ErrBucketNotExist
	case visor.ErrTxnViolatesHardConstraint:
		return SKY_ErrTxnViolatesHardConstraint
	case visor.ErrTxnViolatesSoftConstraint:
		return SKY_ErrTxnViolatesSoftConstraint
	case visor.ErrTxnViolatesUserConstraint:
		return SKY_ErrTxnViolatesUserConstraint
	}
>>>>>>> 272e9a08
	return SKY_ERROR
}

// Catch panic signals emitted by internal implementation
// of API methods. This function is mainly used in defer statements
// exceuted immediately before returning from API calls.
//
// @param errcode error status in function body
// @param err			`recover()` result
//
func catchApiPanic(errcode uint32, err interface{}) uint32 {
	if errcode != SKY_OK {
		// Error already detected in function body
		// Return right away
		return errcode
	}
	if err != nil {
		// TODO: Fix to be like retVal = libErrorCode(err)
		return SKY_ERROR
	}
	return SKY_OK
}<|MERGE_RESOLUTION|>--- conflicted
+++ resolved
@@ -2,8 +2,6 @@
 
 import (
 	"errors"
-<<<<<<< HEAD
-=======
 
 	"github.com/skycoin/skycoin/src/cipher"
 	"github.com/skycoin/skycoin/src/cipher/encoder"
@@ -20,7 +18,6 @@
 	"github.com/skycoin/skycoin/src/visor/dbutil"
 	"github.com/skycoin/skycoin/src/visor/historydb"
 	"github.com/skycoin/skycoin/src/wallet"
->>>>>>> 272e9a08
 )
 
 const (
@@ -32,8 +29,6 @@
 	SKY_OK = 0
 )
 
-<<<<<<< HEAD
-=======
 // Package prefixes for error codes
 const (
 	// Error code prefix for api package
@@ -315,7 +310,6 @@
 	SKY_ErrUnknownWalletID
 )
 
->>>>>>> 272e9a08
 var (
 	ErrorBadHandle = errors.New("Invalid or unknown handle value")
 	ErrorUnknown   = errors.New("Unexpected error")
@@ -323,8 +317,6 @@
 	errorToCodeMap = map[error]uint32{
 		ErrorBadHandle: SKY_BAD_HANDLE,
 		ErrorUnknown:   SKY_ERROR,
-<<<<<<< HEAD
-=======
 		// cipher
 		cipher.ErrInvalidLength:     SKY_ErrInvalidLength,
 		cipher.ErrInvalidChecksum:   SKY_ErrInvalidChecksum,
@@ -431,7 +423,6 @@
 		wallet.ErrWalletConstraint:          SKY_ErrWalletConstraint,
 		wallet.ErrDuplicateUxOuts:           SKY_ErrDuplicateUxOuts,
 		wallet.ErrUnknownWalletID:           SKY_ErrUnknownWalletID,
->>>>>>> 272e9a08
 	}
 )
 
@@ -442,8 +433,6 @@
 	if errcode, isKnownError := errorToCodeMap[err]; isKnownError {
 		return errcode
 	}
-<<<<<<< HEAD
-=======
 	switch err.(type) {
 	case cli.WalletLoadError:
 		return SKY_WalletLoadError
@@ -470,7 +459,6 @@
 	case visor.ErrTxnViolatesUserConstraint:
 		return SKY_ErrTxnViolatesUserConstraint
 	}
->>>>>>> 272e9a08
 	return SKY_ERROR
 }
 
