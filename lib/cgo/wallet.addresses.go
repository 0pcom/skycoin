package main

<<<<<<< HEAD
=======
import (
// wallet "github.com/skycoin/skycoin/src/wallet"
)

>>>>>>> cce35c53
/*

  #include <string.h>
  #include <stdlib.h>

  #include "skytypes.h"
*/
import "C"

// FIXME: Removed from src/ . What's the way to do it now?
/*
//export SKY_wallet_CreateAddresses
func SKY_wallet_CreateAddresses(_coinType string, _seed string, _genCount int, _hideSecretKey bool, _arg4 *C.ReadableWallet__Handle) (____error_code uint32) {
	coinType := _coinType
	seed := _seed
	genCount := _genCount
	hideSecretKey := _hideSecretKey
	__arg4, ____return_err := wallet.CreateAddresses(wallet.CoinType(coinType), seed, genCount, hideSecretKey)
	____error_code = libErrorCode(____return_err)
	if ____return_err == nil {
		*_arg4 = registerReadableWalletHandle(__arg4)
	}
	return
}
*/<|MERGE_RESOLUTION|>--- conflicted
+++ resolved
@@ -1,12 +1,7 @@
 package main
 
-<<<<<<< HEAD
-=======
-import (
 // wallet "github.com/skycoin/skycoin/src/wallet"
-)
 
->>>>>>> cce35c53
 /*
 
   #include <string.h>
