
#include <stdio.h>
#include <string.h>
#include <criterion/criterion.h>
#include <criterion/new/assert.h>

#include "libskycoin.h"
#include "skyerrors.h"
#include "skystring.h"
#include "skytest.h"

#define SKYCOIN_ADDRESS_VALID "2GgFvqoyk9RjwVzj8tqfcXVXB4orBwoc9qv"

TestSuite(cipher_address, .init = setup, .fini = teardown);

// buffer big enough to hold all kind of data needed by test cases
unsigned char buff[1024];

Test(cipher_address, TestDecodeBase58Address) {

  cipher__Address a;
  cipher__PubKey p;
  cipher__SecKey s;

  cr_assert(SKY_cipher_GenerateKeyPair(&p, &s) == SKY_OK);
  cr_assert(SKY_cipher_AddressFromPubKey(&p, &a) == SKY_OK);
  cr_assert(SKY_cipher_Address_Verify(&a, &p) == SKY_OK);

<<<<<<< HEAD
  cipher__Address addr;
  GoString strAddr = {SKYCOIN_ADDRESS_VALID, 35};
  cr_assert(SKY_cipher_DecodeBase58Address(strAddr, &addr) == SKY_OK,
            "accept valid address");
=======
  char tempStr[50];
  int errorcode;
>>>>>>> 7e453f37

  int errorcode;
  char tempStr[50];
  // preceding whitespace is invalid
  strcpy(tempStr, " ");
  strcat(tempStr, SKYCOIN_ADDRESS_VALID);
  strAddr.p = tempStr;
  strAddr.n = strlen(tempStr);
  errorcode = SKY_cipher_DecodeBase58Address(strAddr, &addr);
  cr_assert(
      errorcode == SKY_ErrInvalidBase58Char,
      "preceding whitespace is invalid"
  );

  // preceding zeroes are invalid
  strcpy(tempStr, "000");
  strcat(tempStr, SKYCOIN_ADDRESS_VALID);
  strAddr.p = tempStr;
  strAddr.n = strlen(tempStr);
  errorcode = SKY_cipher_DecodeBase58Address(strAddr, &addr);
  cr_assert(
      errorcode == SKY_ErrInvalidBase58Char,
      "leading zeroes prefix are invalid"
  );

  // trailing whitespace is invalid
  strcpy(tempStr, SKYCOIN_ADDRESS_VALID);
  strcat(tempStr, " ");
  strAddr.p = tempStr;
  strAddr.n = strlen(tempStr);
  errorcode = SKY_cipher_DecodeBase58Address(strAddr, &addr);
  cr_assert(
      errorcode == SKY_ErrInvalidBase58Char,
      "trailing whitespace is invalid"
  );

  // trailing zeroes are invalid
  strcpy(tempStr, SKYCOIN_ADDRESS_VALID);
  strcat(tempStr, "000");
  strAddr.p = tempStr;
  strAddr.n = strlen(tempStr);
  errorcode = SKY_cipher_DecodeBase58Address(strAddr, &addr);
  cr_assert(
      errorcode == SKY_ErrInvalidBase58Char,
      "trailing zeroes suffix are invalid"
  );
}

<<<<<<< HEAD
Test(cipher_address, TestAddressFromBytes) {
  GoString strAddr = {SKYCOIN_ADDRESS_VALID, 35};
=======
Test(cipher_address, TestAddressFromBytes){
>>>>>>> 7e453f37
  cipher__Address addr, addr2;
  cipher__SecKey sk;
  cipher__PubKey pk;
  GoSlice bytes;

  SKY_cipher_GenerateKeyPair(&pk, &sk);
  SKY_cipher_AddressFromPubKey(&pk, &addr);

  bytes.data = buff;
  bytes.len = 0;
  bytes.cap = sizeof(buff);

  SKY_cipher_Address_Bytes(&addr, (GoSlice_ *)&bytes);
  cr_assert(bytes.len > 0, "address bytes written");
<<<<<<< HEAD
  cr_assert(SKY_cipher_BitcoinAddressFromBytes(bytes, &addr2) == SKY_OK,
            "convert bytes to SKY address");
=======
  cr_assert(SKY_cipher_AddressFromBytes(bytes, &addr2) == SKY_OK, "convert bytes to SKY address");
>>>>>>> 7e453f37

  cr_assert(eq(type(cipher__Address), addr, addr2));

  int bytes_len = bytes.len;

  bytes.len = bytes.len - 2;
<<<<<<< HEAD
  cr_assert(SKY_cipher_BitcoinAddressFromBytes(bytes, &addr2) == SKY_ErrAddressInvalidLength, "no SKY address due to short bytes length");

  bytes.len = bytes_len;
  ((char *) bytes.data)[bytes.len - 1] = '2';
  cr_assert(SKY_cipher_BitcoinAddressFromBytes(bytes, &addr2) == SKY_ErrAddressInvalidChecksum, "no SKY address due to corrupted bytes");
=======
  cr_assert(SKY_cipher_AddressFromBytes(bytes, &addr2) == SKY_ErrAddressInvalidLength, "no SKY address due to short bytes length");

  bytes.len = bytes_len;
  ((char *) bytes.data)[bytes.len - 1] = '2';
  cr_assert(SKY_cipher_AddressFromBytes(bytes, &addr2) == SKY_ErrAddressInvalidChecksum, "no SKY address due to corrupted bytes");

  addr.Version = 2;
  SKY_cipher_Address_Bytes(&addr, (GoSlice_ *)&bytes);
  cr_assert(SKY_cipher_AddressFromBytes(bytes, &addr2) == SKY_ErrAddressInvalidVersion, "Invalid version");
>>>>>>> 7e453f37
}

Test(cipher_address, TestAddressVerify) {

  cipher__PubKey pubkey;
  cipher__SecKey seckey;
  cipher__PubKey pubkey2;
  cipher__SecKey seckey2;
  cipher__Address addr;

  SKY_cipher_GenerateKeyPair(&pubkey, &seckey);
  SKY_cipher_AddressFromPubKey(&pubkey, &addr);

  // Valid pubkey+address
  cr_assert(SKY_cipher_Address_Verify(&addr, &pubkey) == SKY_OK,
            "Valid pubkey + address");

  SKY_cipher_GenerateKeyPair(&pubkey, &seckey2);
  //   // Invalid pubkey
  cr_assert( SKY_cipher_Address_Verify(&addr,&pubkey) == SKY_ErrAddressInvalidPubKey," Invalid pubkey");

  // Bad version
  addr.Version = 0x01;
  cr_assert( SKY_cipher_Address_Verify(&addr,&pubkey) == SKY_ErrAddressInvalidVersion,"  Bad version");
}

<<<<<<< HEAD
Test(cipher_address, TestAddressString) {
  cipher__PubKey p;
  cipher__SecKey s1;
  GoInt result;
  result = SKY_cipher_GenerateKeyPair(&p, &s1);
  cr_assert(result == SKY_OK, "SKY_cipher_GenerateKeyPair failed");

  cipher__Address a;
  result = SKY_cipher_AddressFromPubKey(&p, &a);
  cr_assert(result == SKY_OK, "SKY_cipher_AddressFromPubKey failed");
  char buffer_s[1024];
  GoString_ s = {buffer_s, 0};
  result = SKY_cipher_Address_String(&a, &s);
  cr_assert(result == SKY_OK, "SKY_cipher_Address_String failed");
  cipher__Address a2;
  char buffer_sConvert[1024];
  GoString sConvert = {buffer_sConvert, 0};
  toGoString(&s, &sConvert);
  result = SKY_cipher_DecodeBase58Address(sConvert, &a2);
  cr_assert(result == SKY_OK);
  cr_assert(eq(type(cipher__Address), a, a2));
  char buffer_s2[1024];
  GoString_ s2 = {buffer_s2, 0};
  result = SKY_cipher_Address_String(&a2, &s2);
  cr_assert(result == SKY_OK, "SKY_cipher_Address_String failed");
  cipher__Address a3;
  char buffer_s2Convert[1024];
  GoString s2Convert = {buffer_s2Convert, 0};
  toGoString(&s2, &s2Convert);
  result = SKY_cipher_DecodeBase58Address(s2Convert, &a3);
  cr_assert(result == SKY_OK, "SKY_cipher_DecodeBase58Address failed");
  cr_assert(eq(type(cipher__Address), a2, a3));
}

Test(cipher, TestBitcoinAddress1) {

  cipher__SecKey seckey;
  cipher__PubKey pubkey;

  GoString
      str = {"1111111111111111111111111111111111111111111111111111111111111111",
             64},
      s1, s2;

  unsigned int error;
  error = SKY_cipher_SecKeyFromHex(str, &seckey);
  cr_assert(error == SKY_OK, "Create SecKey from Hex");
  error = SKY_cipher_PubKeyFromSecKey(&seckey, &pubkey);
  cr_assert(error == SKY_OK, "Create PubKey from SecKey");

  GoString pubkeyStr = {
      "034f355bdcb7cc0af728ef3cceb9615d90684bb5b2ca5f859ab0f0b704075871aa", 66};

  SKY_cipher_PubKey_Hex(&pubkey, (GoString_ *)&s1);
  registerMemCleanup((void *)s1.p);
  cr_assert(eq(type(GoString), pubkeyStr, s1));

  GoString bitcoinStr = {"1Q1pE5vPGEEMqRcVRMbtBK842Y6Pzo6nK9", 34};
  SKY_cipher_BitcoinAddressFromPubkey(&pubkey, (GoString_ *)&s2);
  registerMemCleanup((void *)s2.p);
  cr_assert(eq(type(GoString), bitcoinStr, s2));
}

Test(cipher, TestBitcoinAddress2) {

  cipher__SecKey seckey;
  cipher__PubKey pubkey;
  GoString
      str = {"dddddddddddddddddddddddddddddddddddddddddddddddddddddddddddddddd",
             64},
      s1, s2;

  unsigned int error;
  error = SKY_cipher_SecKeyFromHex(str, &seckey);
  cr_assert(error == SKY_OK, "Create SecKey from Hex");
  error = SKY_cipher_PubKeyFromSecKey(&seckey, &pubkey);
  cr_assert(error == SKY_OK, "Create PubKey from SecKey");

  char strBuff[101];
  GoString pubkeyStr = {
      "02ed83704c95d829046f1ac27806211132102c34e9ac7ffa1b71110658e5b9d1bd", 66};
  SKY_cipher_PubKey_Hex(&pubkey, (GoString_ *)&s1);
  registerMemCleanup((void *)s1.p);
  cr_assert(eq(type(GoString), pubkeyStr, s1));

  GoString bitcoinStr = {"1NKRhS7iYUGTaAfaR5z8BueAJesqaTyc4a", 34};
  SKY_cipher_BitcoinAddressFromPubkey(&pubkey, (GoString_ *)&s2);
  registerMemCleanup((void *)s2.p);
  cr_assert(eq(type(GoString), bitcoinStr, s2));
}

Test(cipher, TestBitcoinAddress3) {

  cipher__SecKey seckey;
  cipher__PubKey pubkey;
  GoString str = {
      "47f7616ea6f9b923076625b4488115de1ef1187f760e65f89eb6f4f7ff04b012", 64};

  unsigned int error;
  error = SKY_cipher_SecKeyFromHex(str, &seckey);
  cr_assert(error == SKY_OK, "Create SecKey from Hex");
  error = SKY_cipher_PubKeyFromSecKey(&seckey, &pubkey);
  cr_assert(error == SKY_OK, "Create PubKey from SecKey");

  char strBuff[101];
  GoString
      pubkeyStr =
          {"032596957532fc37e40486b910802ff45eeaa924548c0e1c080ef804e523ec3ed3",
           66},
      s1, s2;

  SKY_cipher_PubKey_Hex(&pubkey, (GoString_ *)&s1);
  registerMemCleanup((void *)s1.p);
  cr_assert(eq(type(GoString), pubkeyStr, s1));

  GoString bitcoinStr = {"19ck9VKC6KjGxR9LJg4DNMRc45qFrJguvV", 34};
  SKY_cipher_BitcoinAddressFromPubkey(&pubkey, (GoString_ *)&s2);
  registerMemCleanup((void *)s2.p);
  cr_assert(eq(type(GoString), bitcoinStr, s2));
}

Test(cipher_address, TestBitcoinWIPRoundTrio) {

  cipher__SecKey seckey;
  cipher__PubKey pubkey;
  GoSlice slice;
  slice.data = buff;
  slice.cap = sizeof(buff);
  slice.len = 33;

  SKY_cipher_GenerateKeyPair(&pubkey, &seckey);

  GoString_ wip1;

  SKY_cipher_BitcoinWalletImportFormatFromSeckey(&seckey, &wip1);

  cipher__SecKey seckey2;

  unsigned int err;

  err =
      SKY_cipher_SecKeyFromWalletImportFormat((*((GoString *)&wip1)), &seckey2);

  GoString_ wip2;

  SKY_cipher_BitcoinWalletImportFormatFromSeckey(&seckey2, &wip2);

  cr_assert(err == SKY_OK);

  cr_assert(eq(u8[sizeof(cipher__SecKey)], seckey, seckey2));

  GoString_ seckeyhex1;
  GoString_ seckeyhex2;

  SKY_cipher_SecKey_Hex(&seckey, &seckeyhex1);
  SKY_cipher_SecKey_Hex(&seckey2, &seckeyhex2);
  cr_assert(eq(type(GoString), (*(GoString *)&seckeyhex1),
               (*(GoString *)&seckeyhex2)));
  cr_assert(eq(type(GoString), (*(GoString *)&wip1), (*(GoString *)&wip2)));
}

Test(cipher_address, TestBitcoinWIP) {

  // wallet input format string
  GoString wip[3];

  wip[0].p = "KwntMbt59tTsj8xqpqYqRRWufyjGunvhSyeMo3NTYpFYzZbXJ5Hp";
  wip[1].p = "L4ezQvyC6QoBhxB4GVs9fAPhUKtbaXYUn8YTqoeXwbevQq4U92vN";
  wip[2].p = "KydbzBtk6uc7M6dXwEgTEH2sphZxSPbmDSz6kUUHi4eUpSQuhEbq";
  wip[0].n = 52;
  wip[1].n = 52;
  wip[2].n = 52;

  //   // //the expected pubkey to generate
  GoString_ pub[3];

  pub[0].p =
      "034f355bdcb7cc0af728ef3cceb9615d90684bb5b2ca5f859ab0f0b704075871aa";
  pub[1].p =
      "02ed83704c95d829046f1ac27806211132102c34e9ac7ffa1b71110658e5b9d1bd";
  pub[2].p =
      "032596957532fc37e40486b910802ff45eeaa924548c0e1c080ef804e523ec3ed3";

  pub[0].n = 66;
  pub[1].n = 66;
  pub[2].n = 66;

  // //the expected addrss to generate

  GoString addr[3];

  addr[0].p = "1Q1pE5vPGEEMqRcVRMbtBK842Y6Pzo6nK9";
  addr[1].p = "1NKRhS7iYUGTaAfaR5z8BueAJesqaTyc4a";
  addr[2].p = "19ck9VKC6KjGxR9LJg4DNMRc45qFrJguvV";

  addr[0].n = 34;
  addr[1].n = 34;
  addr[2].n = 34;

  for (int i = 0; i < 3; i++) {
    cipher__SecKey seckey;
    unsigned int err;

    err = SKY_cipher_SecKeyFromWalletImportFormat(wip[i], &seckey);
    cr_assert(err == SKY_OK);

    cipher__PubKey pubkey;

    SKY_cipher_PubKeyFromSecKey(&seckey, &pubkey);

    unsigned char *pubkeyhextmp;
    GoString_ string;

    SKY_cipher_PubKey_Hex(&pubkey, &string);
    cr_assert(
        eq(type(GoString), (*(GoString *)&string), (*(GoString *)&pub[i])));
    GoString bitcoinAddr;
    SKY_cipher_BitcoinAddressFromPubkey(&pubkey, (GoString_ *)&bitcoinAddr);
    cr_assert(eq(type(GoString), addr[i], bitcoinAddr));
  }
}

=======
Test(cipher_address,TestAddressString){
  cipher__PubKey pk;
  cipher__SecKey sk;
  cipher__Address addr, addr2, addr3;
  GoString str;

  str.p = (char *) buff;
  str.n = 0;

  SKY_cipher_GenerateKeyPair(&pk, &sk);
  SKY_cipher_AddressFromPubKey(&pk, &addr);
  SKY_cipher_Address_String(&addr, (GoString_ *)&str);
  cr_assert(SKY_cipher_DecodeBase58Address(str, &addr2) == SKY_OK);
  cr_assert(eq(type(cipher__Address), addr, addr2));

  SKY_cipher_Address_String(&addr2, (GoString_ *)&str);
  cr_assert(SKY_cipher_DecodeBase58Address(str, &addr3) == SKY_OK);
  cr_assert(eq(type(cipher__Address), addr, addr2));
}

>>>>>>> 7e453f37
Test(cipher_address, TestAddressBulk) {

  unsigned char buff[50];
  GoSlice slice = {buff, 0, 50};

  for (int i = 0; i < 1024; ++i) {
    randBytes(&slice, 32);
    cipher__PubKey pubkey;
    cipher__SecKey seckey;
    SKY_cipher_GenerateDeterministicKeyPair(slice, &pubkey, &seckey);
    cipher__Address addr;
    SKY_cipher_AddressFromPubKey(&pubkey, &addr);
    unsigned int err;
    err = SKY_cipher_Address_Verify(&addr, &pubkey);
    cr_assert(err == SKY_OK);
    GoString strAddr;
    SKY_cipher_Address_String(&addr, (GoString_ *)&strAddr);
    registerMemCleanup((void *)strAddr.p);
    cipher__Address addr2;

    err = SKY_cipher_DecodeBase58Address(strAddr, &addr2);
    cr_assert(err == SKY_OK);
    cr_assert(eq(type(cipher__Address), addr, addr2));
  }
}

Test(cipher_address, TestBitcoinAddressFromBytes) {
  cipher__PubKey p;
  cipher__SecKey s;
  GoInt result;
  result = SKY_cipher_GenerateKeyPair(&p, &s);
  cr_assert(result == SKY_OK, "SKY_cipher_GenerateKeyPair failed");
  cipher__Address a;
  result = SKY_cipher_AddressFromPubKey(&p, &a);
  cr_assert(result == SKY_OK, "SKY_cipher_AddressFromPubKey failed");
  cipher__Address a2;
  cipher__PubKeySlice pk = {NULL, 0, 0};
  result = SKY_cipher_Address_BitcoinBytes(&a, &pk);
  cr_assert(result == SKY_OK, "SKY_cipher_Address_BitcoinBytes failed");
  registerMemCleanup(pk.data);
  GoSlice pk_convert = {pk.data, pk.len, pk.cap};
  result = SKY_cipher_BitcoinAddressFromBytes(pk_convert, &a2);
  cr_assert(result == SKY_OK);
  cr_assert(eq(type(cipher__Address), a2, a));

  cipher__PubKeySlice b = {NULL, 0, 0};
  result = SKY_cipher_Address_BitcoinBytes(&a, &b);
  cr_assert(result == SKY_OK, "SKY_cipher_Address_BitcoinBytes");
  registerMemCleanup(b.data);

  GoInt_ b_len = b.len;

  // Invalid number of bytes
  b.len = b.len - 2;
  cipher__Address addr2;
  GoSlice b_convert = {b.data, b.len, b.cap};
  cr_assert(SKY_cipher_BitcoinAddressFromBytes(b_convert, &addr2) ==
                SKY_ErrAddressInvalidLength,
            "Invalid address length");

  // Invalid checksum
  b_convert.len = b_len;
  (((char *)b_convert.data)[b_convert.len - 1])++;
  cr_assert(SKY_cipher_BitcoinAddressFromBytes(b_convert, &addr2) ==
                SKY_ErrAddressInvalidChecksum,
            "Invalid checksum");

  result = SKY_cipher_AddressFromPubKey(&p, &a);
  cr_assert(result == SKY_OK, "SKY_cipher_AddressFromPubKey failed");
  a.Version = 2;
  char *buffer[1024];
  cipher__PubKeySlice b1 = {buffer, 0, 1024};
  result = SKY_cipher_Address_BitcoinBytes(&a, &b1);
  cr_assert(result == SKY_OK, "SKY_cipher_Address_BitcoinBytes failed");
  GoSlice b1_convert = {b1.data, b1.len, b1.cap};
  result = SKY_cipher_BitcoinAddressFromBytes(b1_convert, &addr2);
  cr_assert(result == SKY_ErrAddressInvalidVersion, "Invalid version");
}

<<<<<<< HEAD
Test(cipher_address, TestAddressRoundtrip) {
  cipher__PubKey p;
  cipher__SecKey s;
  GoInt result;
  result = SKY_cipher_GenerateKeyPair(&p, &s);
  cr_assert(result == SKY_OK, "SKY_cipher_GenerateKeyPair");
  cipher__Address a;
  result = SKY_cipher_AddressFromPubKey(&p, &a);
  cr_assert(result == SKY_OK, "SKY_cipher_AddressFromPubKey failed");
  char buffer_aBytes[1024];
  cipher__PubKeySlice aBytes = {buffer_aBytes, 0, 1024};
  result = SKY_cipher_Address_Bytes(&a, &aBytes);
  cr_assert(result == SKY_OK, "SKY_cipher_Address_Bytes failed");
  GoSlice aBytesSlice = {aBytes.data, aBytes.len, aBytes.cap};
  cipher__Address a2;
  result = SKY_cipher_AddressFromBytes(aBytesSlice, &a2);
  cr_assert(result == SKY_OK, "SKY_cipher_AddressFromBytes failed");

  cr_assert(eq(type(cipher__Address), a, a2));
  char buffer_aString[1024];
  char buffer_a2String[1024];
  GoString_ aString = {buffer_aString, 0};
  GoString_ a2String = {buffer_a2String, 0};
  result = SKY_cipher_Address_String(&a, &aString);
  result = SKY_cipher_Address_String(&a2, &a2String);

  cr_assert(eq(type(GoString_), a2String, aString));
}

=======
>>>>>>> 7e453f37
Test(cipher_address, TestAddressNull) {
  cipher__Address a;
  memset(&a, 0, sizeof(cipher__Address));
  GoUint32 result;
  GoUint8 isNull;
  result = SKY_cipher_Address_Null(&a, &isNull);
  cr_assert(result == SKY_OK, "SKY_cipher_Address_Null");
  cr_assert(isNull == 1);

  cipher__PubKey p;
  cipher__SecKey s;

  result = SKY_cipher_GenerateKeyPair(&p, &s);
  cr_assert(result == SKY_OK, "SKY_cipher_GenerateKeyPair failed");

  result = SKY_cipher_AddressFromPubKey(&p, &a);
  cr_assert(result == SKY_OK, "SKY_cipher_AddressFromPubKey failed");
  result = SKY_cipher_Address_Null(&a, &isNull);
  cr_assert(result == SKY_OK, "SKY_cipher_Address_Null");
  cr_assert(isNull == 0);
}<|MERGE_RESOLUTION|>--- conflicted
+++ resolved
@@ -18,26 +18,17 @@
 
 Test(cipher_address, TestDecodeBase58Address) {
 
-  cipher__Address a;
-  cipher__PubKey p;
-  cipher__SecKey s;
-
-  cr_assert(SKY_cipher_GenerateKeyPair(&p, &s) == SKY_OK);
-  cr_assert(SKY_cipher_AddressFromPubKey(&p, &a) == SKY_OK);
-  cr_assert(SKY_cipher_Address_Verify(&a, &p) == SKY_OK);
-
-<<<<<<< HEAD
+  GoString strAddr = {
+    SKYCOIN_ADDRESS_VALID,
+    35
+  };
   cipher__Address addr;
-  GoString strAddr = {SKYCOIN_ADDRESS_VALID, 35};
-  cr_assert(SKY_cipher_DecodeBase58Address(strAddr, &addr) == SKY_OK,
-            "accept valid address");
-=======
+
+  cr_assert( SKY_cipher_DecodeBase58Address(strAddr, &addr) == SKY_OK, "accept valid address");
+
   char tempStr[50];
   int errorcode;
->>>>>>> 7e453f37
-
-  int errorcode;
-  char tempStr[50];
+
   // preceding whitespace is invalid
   strcpy(tempStr, " ");
   strcat(tempStr, SKYCOIN_ADDRESS_VALID);
@@ -83,12 +74,7 @@
   );
 }
 
-<<<<<<< HEAD
-Test(cipher_address, TestAddressFromBytes) {
-  GoString strAddr = {SKYCOIN_ADDRESS_VALID, 35};
-=======
 Test(cipher_address, TestAddressFromBytes){
->>>>>>> 7e453f37
   cipher__Address addr, addr2;
   cipher__SecKey sk;
   cipher__PubKey pk;
@@ -103,25 +89,13 @@
 
   SKY_cipher_Address_Bytes(&addr, (GoSlice_ *)&bytes);
   cr_assert(bytes.len > 0, "address bytes written");
-<<<<<<< HEAD
-  cr_assert(SKY_cipher_BitcoinAddressFromBytes(bytes, &addr2) == SKY_OK,
-            "convert bytes to SKY address");
-=======
   cr_assert(SKY_cipher_AddressFromBytes(bytes, &addr2) == SKY_OK, "convert bytes to SKY address");
->>>>>>> 7e453f37
 
   cr_assert(eq(type(cipher__Address), addr, addr2));
 
   int bytes_len = bytes.len;
 
   bytes.len = bytes.len - 2;
-<<<<<<< HEAD
-  cr_assert(SKY_cipher_BitcoinAddressFromBytes(bytes, &addr2) == SKY_ErrAddressInvalidLength, "no SKY address due to short bytes length");
-
-  bytes.len = bytes_len;
-  ((char *) bytes.data)[bytes.len - 1] = '2';
-  cr_assert(SKY_cipher_BitcoinAddressFromBytes(bytes, &addr2) == SKY_ErrAddressInvalidChecksum, "no SKY address due to corrupted bytes");
-=======
   cr_assert(SKY_cipher_AddressFromBytes(bytes, &addr2) == SKY_ErrAddressInvalidLength, "no SKY address due to short bytes length");
 
   bytes.len = bytes_len;
@@ -131,10 +105,9 @@
   addr.Version = 2;
   SKY_cipher_Address_Bytes(&addr, (GoSlice_ *)&bytes);
   cr_assert(SKY_cipher_AddressFromBytes(bytes, &addr2) == SKY_ErrAddressInvalidVersion, "Invalid version");
->>>>>>> 7e453f37
-}
-
-Test(cipher_address, TestAddressVerify) {
+}
+
+Test(cipher_address, TestAddressVerify){
 
   cipher__PubKey pubkey;
   cipher__SecKey seckey;
@@ -146,8 +119,7 @@
   SKY_cipher_AddressFromPubKey(&pubkey, &addr);
 
   // Valid pubkey+address
-  cr_assert(SKY_cipher_Address_Verify(&addr, &pubkey) == SKY_OK,
-            "Valid pubkey + address");
+  cr_assert( SKY_cipher_Address_Verify(&addr,&pubkey) == SKY_OK ,"Valid pubkey + address");
 
   SKY_cipher_GenerateKeyPair(&pubkey, &seckey2);
   //   // Invalid pubkey
@@ -158,230 +130,6 @@
   cr_assert( SKY_cipher_Address_Verify(&addr,&pubkey) == SKY_ErrAddressInvalidVersion,"  Bad version");
 }
 
-<<<<<<< HEAD
-Test(cipher_address, TestAddressString) {
-  cipher__PubKey p;
-  cipher__SecKey s1;
-  GoInt result;
-  result = SKY_cipher_GenerateKeyPair(&p, &s1);
-  cr_assert(result == SKY_OK, "SKY_cipher_GenerateKeyPair failed");
-
-  cipher__Address a;
-  result = SKY_cipher_AddressFromPubKey(&p, &a);
-  cr_assert(result == SKY_OK, "SKY_cipher_AddressFromPubKey failed");
-  char buffer_s[1024];
-  GoString_ s = {buffer_s, 0};
-  result = SKY_cipher_Address_String(&a, &s);
-  cr_assert(result == SKY_OK, "SKY_cipher_Address_String failed");
-  cipher__Address a2;
-  char buffer_sConvert[1024];
-  GoString sConvert = {buffer_sConvert, 0};
-  toGoString(&s, &sConvert);
-  result = SKY_cipher_DecodeBase58Address(sConvert, &a2);
-  cr_assert(result == SKY_OK);
-  cr_assert(eq(type(cipher__Address), a, a2));
-  char buffer_s2[1024];
-  GoString_ s2 = {buffer_s2, 0};
-  result = SKY_cipher_Address_String(&a2, &s2);
-  cr_assert(result == SKY_OK, "SKY_cipher_Address_String failed");
-  cipher__Address a3;
-  char buffer_s2Convert[1024];
-  GoString s2Convert = {buffer_s2Convert, 0};
-  toGoString(&s2, &s2Convert);
-  result = SKY_cipher_DecodeBase58Address(s2Convert, &a3);
-  cr_assert(result == SKY_OK, "SKY_cipher_DecodeBase58Address failed");
-  cr_assert(eq(type(cipher__Address), a2, a3));
-}
-
-Test(cipher, TestBitcoinAddress1) {
-
-  cipher__SecKey seckey;
-  cipher__PubKey pubkey;
-
-  GoString
-      str = {"1111111111111111111111111111111111111111111111111111111111111111",
-             64},
-      s1, s2;
-
-  unsigned int error;
-  error = SKY_cipher_SecKeyFromHex(str, &seckey);
-  cr_assert(error == SKY_OK, "Create SecKey from Hex");
-  error = SKY_cipher_PubKeyFromSecKey(&seckey, &pubkey);
-  cr_assert(error == SKY_OK, "Create PubKey from SecKey");
-
-  GoString pubkeyStr = {
-      "034f355bdcb7cc0af728ef3cceb9615d90684bb5b2ca5f859ab0f0b704075871aa", 66};
-
-  SKY_cipher_PubKey_Hex(&pubkey, (GoString_ *)&s1);
-  registerMemCleanup((void *)s1.p);
-  cr_assert(eq(type(GoString), pubkeyStr, s1));
-
-  GoString bitcoinStr = {"1Q1pE5vPGEEMqRcVRMbtBK842Y6Pzo6nK9", 34};
-  SKY_cipher_BitcoinAddressFromPubkey(&pubkey, (GoString_ *)&s2);
-  registerMemCleanup((void *)s2.p);
-  cr_assert(eq(type(GoString), bitcoinStr, s2));
-}
-
-Test(cipher, TestBitcoinAddress2) {
-
-  cipher__SecKey seckey;
-  cipher__PubKey pubkey;
-  GoString
-      str = {"dddddddddddddddddddddddddddddddddddddddddddddddddddddddddddddddd",
-             64},
-      s1, s2;
-
-  unsigned int error;
-  error = SKY_cipher_SecKeyFromHex(str, &seckey);
-  cr_assert(error == SKY_OK, "Create SecKey from Hex");
-  error = SKY_cipher_PubKeyFromSecKey(&seckey, &pubkey);
-  cr_assert(error == SKY_OK, "Create PubKey from SecKey");
-
-  char strBuff[101];
-  GoString pubkeyStr = {
-      "02ed83704c95d829046f1ac27806211132102c34e9ac7ffa1b71110658e5b9d1bd", 66};
-  SKY_cipher_PubKey_Hex(&pubkey, (GoString_ *)&s1);
-  registerMemCleanup((void *)s1.p);
-  cr_assert(eq(type(GoString), pubkeyStr, s1));
-
-  GoString bitcoinStr = {"1NKRhS7iYUGTaAfaR5z8BueAJesqaTyc4a", 34};
-  SKY_cipher_BitcoinAddressFromPubkey(&pubkey, (GoString_ *)&s2);
-  registerMemCleanup((void *)s2.p);
-  cr_assert(eq(type(GoString), bitcoinStr, s2));
-}
-
-Test(cipher, TestBitcoinAddress3) {
-
-  cipher__SecKey seckey;
-  cipher__PubKey pubkey;
-  GoString str = {
-      "47f7616ea6f9b923076625b4488115de1ef1187f760e65f89eb6f4f7ff04b012", 64};
-
-  unsigned int error;
-  error = SKY_cipher_SecKeyFromHex(str, &seckey);
-  cr_assert(error == SKY_OK, "Create SecKey from Hex");
-  error = SKY_cipher_PubKeyFromSecKey(&seckey, &pubkey);
-  cr_assert(error == SKY_OK, "Create PubKey from SecKey");
-
-  char strBuff[101];
-  GoString
-      pubkeyStr =
-          {"032596957532fc37e40486b910802ff45eeaa924548c0e1c080ef804e523ec3ed3",
-           66},
-      s1, s2;
-
-  SKY_cipher_PubKey_Hex(&pubkey, (GoString_ *)&s1);
-  registerMemCleanup((void *)s1.p);
-  cr_assert(eq(type(GoString), pubkeyStr, s1));
-
-  GoString bitcoinStr = {"19ck9VKC6KjGxR9LJg4DNMRc45qFrJguvV", 34};
-  SKY_cipher_BitcoinAddressFromPubkey(&pubkey, (GoString_ *)&s2);
-  registerMemCleanup((void *)s2.p);
-  cr_assert(eq(type(GoString), bitcoinStr, s2));
-}
-
-Test(cipher_address, TestBitcoinWIPRoundTrio) {
-
-  cipher__SecKey seckey;
-  cipher__PubKey pubkey;
-  GoSlice slice;
-  slice.data = buff;
-  slice.cap = sizeof(buff);
-  slice.len = 33;
-
-  SKY_cipher_GenerateKeyPair(&pubkey, &seckey);
-
-  GoString_ wip1;
-
-  SKY_cipher_BitcoinWalletImportFormatFromSeckey(&seckey, &wip1);
-
-  cipher__SecKey seckey2;
-
-  unsigned int err;
-
-  err =
-      SKY_cipher_SecKeyFromWalletImportFormat((*((GoString *)&wip1)), &seckey2);
-
-  GoString_ wip2;
-
-  SKY_cipher_BitcoinWalletImportFormatFromSeckey(&seckey2, &wip2);
-
-  cr_assert(err == SKY_OK);
-
-  cr_assert(eq(u8[sizeof(cipher__SecKey)], seckey, seckey2));
-
-  GoString_ seckeyhex1;
-  GoString_ seckeyhex2;
-
-  SKY_cipher_SecKey_Hex(&seckey, &seckeyhex1);
-  SKY_cipher_SecKey_Hex(&seckey2, &seckeyhex2);
-  cr_assert(eq(type(GoString), (*(GoString *)&seckeyhex1),
-               (*(GoString *)&seckeyhex2)));
-  cr_assert(eq(type(GoString), (*(GoString *)&wip1), (*(GoString *)&wip2)));
-}
-
-Test(cipher_address, TestBitcoinWIP) {
-
-  // wallet input format string
-  GoString wip[3];
-
-  wip[0].p = "KwntMbt59tTsj8xqpqYqRRWufyjGunvhSyeMo3NTYpFYzZbXJ5Hp";
-  wip[1].p = "L4ezQvyC6QoBhxB4GVs9fAPhUKtbaXYUn8YTqoeXwbevQq4U92vN";
-  wip[2].p = "KydbzBtk6uc7M6dXwEgTEH2sphZxSPbmDSz6kUUHi4eUpSQuhEbq";
-  wip[0].n = 52;
-  wip[1].n = 52;
-  wip[2].n = 52;
-
-  //   // //the expected pubkey to generate
-  GoString_ pub[3];
-
-  pub[0].p =
-      "034f355bdcb7cc0af728ef3cceb9615d90684bb5b2ca5f859ab0f0b704075871aa";
-  pub[1].p =
-      "02ed83704c95d829046f1ac27806211132102c34e9ac7ffa1b71110658e5b9d1bd";
-  pub[2].p =
-      "032596957532fc37e40486b910802ff45eeaa924548c0e1c080ef804e523ec3ed3";
-
-  pub[0].n = 66;
-  pub[1].n = 66;
-  pub[2].n = 66;
-
-  // //the expected addrss to generate
-
-  GoString addr[3];
-
-  addr[0].p = "1Q1pE5vPGEEMqRcVRMbtBK842Y6Pzo6nK9";
-  addr[1].p = "1NKRhS7iYUGTaAfaR5z8BueAJesqaTyc4a";
-  addr[2].p = "19ck9VKC6KjGxR9LJg4DNMRc45qFrJguvV";
-
-  addr[0].n = 34;
-  addr[1].n = 34;
-  addr[2].n = 34;
-
-  for (int i = 0; i < 3; i++) {
-    cipher__SecKey seckey;
-    unsigned int err;
-
-    err = SKY_cipher_SecKeyFromWalletImportFormat(wip[i], &seckey);
-    cr_assert(err == SKY_OK);
-
-    cipher__PubKey pubkey;
-
-    SKY_cipher_PubKeyFromSecKey(&seckey, &pubkey);
-
-    unsigned char *pubkeyhextmp;
-    GoString_ string;
-
-    SKY_cipher_PubKey_Hex(&pubkey, &string);
-    cr_assert(
-        eq(type(GoString), (*(GoString *)&string), (*(GoString *)&pub[i])));
-    GoString bitcoinAddr;
-    SKY_cipher_BitcoinAddressFromPubkey(&pubkey, (GoString_ *)&bitcoinAddr);
-    cr_assert(eq(type(GoString), addr[i], bitcoinAddr));
-  }
-}
-
-=======
 Test(cipher_address,TestAddressString){
   cipher__PubKey pk;
   cipher__SecKey sk;
@@ -402,7 +150,6 @@
   cr_assert(eq(type(cipher__Address), addr, addr2));
 }
 
->>>>>>> 7e453f37
 Test(cipher_address, TestAddressBulk) {
 
   unsigned char buff[50];
@@ -420,100 +167,16 @@
     cr_assert(err == SKY_OK);
     GoString strAddr;
     SKY_cipher_Address_String(&addr, (GoString_ *)&strAddr);
-    registerMemCleanup((void *)strAddr.p);
+    registerMemCleanup((void *) strAddr.p);
     cipher__Address addr2;
 
     err = SKY_cipher_DecodeBase58Address(strAddr, &addr2);
     cr_assert(err == SKY_OK);
     cr_assert(eq(type(cipher__Address), addr, addr2));
   }
-}
-
-Test(cipher_address, TestBitcoinAddressFromBytes) {
-  cipher__PubKey p;
-  cipher__SecKey s;
-  GoInt result;
-  result = SKY_cipher_GenerateKeyPair(&p, &s);
-  cr_assert(result == SKY_OK, "SKY_cipher_GenerateKeyPair failed");
-  cipher__Address a;
-  result = SKY_cipher_AddressFromPubKey(&p, &a);
-  cr_assert(result == SKY_OK, "SKY_cipher_AddressFromPubKey failed");
-  cipher__Address a2;
-  cipher__PubKeySlice pk = {NULL, 0, 0};
-  result = SKY_cipher_Address_BitcoinBytes(&a, &pk);
-  cr_assert(result == SKY_OK, "SKY_cipher_Address_BitcoinBytes failed");
-  registerMemCleanup(pk.data);
-  GoSlice pk_convert = {pk.data, pk.len, pk.cap};
-  result = SKY_cipher_BitcoinAddressFromBytes(pk_convert, &a2);
-  cr_assert(result == SKY_OK);
-  cr_assert(eq(type(cipher__Address), a2, a));
-
-  cipher__PubKeySlice b = {NULL, 0, 0};
-  result = SKY_cipher_Address_BitcoinBytes(&a, &b);
-  cr_assert(result == SKY_OK, "SKY_cipher_Address_BitcoinBytes");
-  registerMemCleanup(b.data);
-
-  GoInt_ b_len = b.len;
-
-  // Invalid number of bytes
-  b.len = b.len - 2;
-  cipher__Address addr2;
-  GoSlice b_convert = {b.data, b.len, b.cap};
-  cr_assert(SKY_cipher_BitcoinAddressFromBytes(b_convert, &addr2) ==
-                SKY_ErrAddressInvalidLength,
-            "Invalid address length");
-
-  // Invalid checksum
-  b_convert.len = b_len;
-  (((char *)b_convert.data)[b_convert.len - 1])++;
-  cr_assert(SKY_cipher_BitcoinAddressFromBytes(b_convert, &addr2) ==
-                SKY_ErrAddressInvalidChecksum,
-            "Invalid checksum");
-
-  result = SKY_cipher_AddressFromPubKey(&p, &a);
-  cr_assert(result == SKY_OK, "SKY_cipher_AddressFromPubKey failed");
-  a.Version = 2;
-  char *buffer[1024];
-  cipher__PubKeySlice b1 = {buffer, 0, 1024};
-  result = SKY_cipher_Address_BitcoinBytes(&a, &b1);
-  cr_assert(result == SKY_OK, "SKY_cipher_Address_BitcoinBytes failed");
-  GoSlice b1_convert = {b1.data, b1.len, b1.cap};
-  result = SKY_cipher_BitcoinAddressFromBytes(b1_convert, &addr2);
-  cr_assert(result == SKY_ErrAddressInvalidVersion, "Invalid version");
-}
-
-<<<<<<< HEAD
-Test(cipher_address, TestAddressRoundtrip) {
-  cipher__PubKey p;
-  cipher__SecKey s;
-  GoInt result;
-  result = SKY_cipher_GenerateKeyPair(&p, &s);
-  cr_assert(result == SKY_OK, "SKY_cipher_GenerateKeyPair");
-  cipher__Address a;
-  result = SKY_cipher_AddressFromPubKey(&p, &a);
-  cr_assert(result == SKY_OK, "SKY_cipher_AddressFromPubKey failed");
-  char buffer_aBytes[1024];
-  cipher__PubKeySlice aBytes = {buffer_aBytes, 0, 1024};
-  result = SKY_cipher_Address_Bytes(&a, &aBytes);
-  cr_assert(result == SKY_OK, "SKY_cipher_Address_Bytes failed");
-  GoSlice aBytesSlice = {aBytes.data, aBytes.len, aBytes.cap};
-  cipher__Address a2;
-  result = SKY_cipher_AddressFromBytes(aBytesSlice, &a2);
-  cr_assert(result == SKY_OK, "SKY_cipher_AddressFromBytes failed");
-
-  cr_assert(eq(type(cipher__Address), a, a2));
-  char buffer_aString[1024];
-  char buffer_a2String[1024];
-  GoString_ aString = {buffer_aString, 0};
-  GoString_ a2String = {buffer_a2String, 0};
-  result = SKY_cipher_Address_String(&a, &aString);
-  result = SKY_cipher_Address_String(&a2, &a2String);
-
-  cr_assert(eq(type(GoString_), a2String, aString));
-}
-
-=======
->>>>>>> 7e453f37
+
+}
+
 Test(cipher_address, TestAddressNull) {
   cipher__Address a;
   memset(&a, 0, sizeof(cipher__Address));
