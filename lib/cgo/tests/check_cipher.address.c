--- conflicted
+++ resolved
@@ -18,21 +18,17 @@
 
 Test(cipher_address, TestDecodeBase58Address) {
 
-  cipher__Address a;
-  cipher__PubKey p;
-  cipher__SecKey s;
-
-  cr_assert(SKY_cipher_GenerateKeyPair(&p, &s) == SKY_OK);
-  cr_assert(SKY_cipher_AddressFromPubKey(&p, &a) == SKY_OK);
-  cr_assert(SKY_cipher_Address_Verify(&a, &p) == SKY_OK);
-
+  GoString strAddr = {
+    SKYCOIN_ADDRESS_VALID,
+    35
+  };
   cipher__Address addr;
-  GoString strAddr = {SKYCOIN_ADDRESS_VALID, 35};
-  cr_assert(SKY_cipher_DecodeBase58Address(strAddr, &addr) == SKY_OK,
-            "accept valid address");
-
+
+  cr_assert( SKY_cipher_DecodeBase58Address(strAddr, &addr) == SKY_OK, "accept valid address");
+
+  char tempStr[50];
   int errorcode;
-  char tempStr[50];
+
   // preceding whitespace is invalid
   strcpy(tempStr, " ");
   strcat(tempStr, SKYCOIN_ADDRESS_VALID);
@@ -111,7 +107,7 @@
   cr_assert(SKY_cipher_AddressFromBytes(bytes, &addr2) == SKY_ErrAddressInvalidVersion, "Invalid version");
 }
 
-Test(cipher_address, TestAddressVerify) {
+Test(cipher_address, TestAddressVerify){
 
   cipher__PubKey pubkey;
   cipher__SecKey seckey;
@@ -123,8 +119,7 @@
   SKY_cipher_AddressFromPubKey(&pubkey, &addr);
 
   // Valid pubkey+address
-  cr_assert(SKY_cipher_Address_Verify(&addr, &pubkey) == SKY_OK,
-            "Valid pubkey + address");
+  cr_assert( SKY_cipher_Address_Verify(&addr,&pubkey) == SKY_OK ,"Valid pubkey + address");
 
   SKY_cipher_GenerateKeyPair(&pubkey, &seckey2);
   //   // Invalid pubkey
@@ -172,100 +167,16 @@
     cr_assert(err == SKY_OK);
     GoString strAddr;
     SKY_cipher_Address_String(&addr, (GoString_ *)&strAddr);
-    registerMemCleanup((void *)strAddr.p);
+    registerMemCleanup((void *) strAddr.p);
     cipher__Address addr2;
 
     err = SKY_cipher_DecodeBase58Address(strAddr, &addr2);
     cr_assert(err == SKY_OK);
     cr_assert(eq(type(cipher__Address), addr, addr2));
   }
-}
-
-Test(cipher_address, TestBitcoinAddressFromBytes) {
-  cipher__PubKey p;
-  cipher__SecKey s;
-  GoInt result;
-  result = SKY_cipher_GenerateKeyPair(&p, &s);
-  cr_assert(result == SKY_OK, "SKY_cipher_GenerateKeyPair failed");
-  cipher__Address a;
-  result = SKY_cipher_AddressFromPubKey(&p, &a);
-  cr_assert(result == SKY_OK, "SKY_cipher_AddressFromPubKey failed");
-  cipher__Address a2;
-  cipher__PubKeySlice pk = {NULL, 0, 0};
-  result = SKY_cipher_Address_BitcoinBytes(&a, &pk);
-  cr_assert(result == SKY_OK, "SKY_cipher_Address_BitcoinBytes failed");
-  registerMemCleanup(pk.data);
-  GoSlice pk_convert = {pk.data, pk.len, pk.cap};
-  result = SKY_cipher_BitcoinAddressFromBytes(pk_convert, &a2);
-  cr_assert(result == SKY_OK);
-  cr_assert(eq(type(cipher__Address), a2, a));
-
-  cipher__PubKeySlice b = {NULL, 0, 0};
-  result = SKY_cipher_Address_BitcoinBytes(&a, &b);
-  cr_assert(result == SKY_OK, "SKY_cipher_Address_BitcoinBytes");
-  registerMemCleanup(b.data);
-
-  GoInt_ b_len = b.len;
-
-  // Invalid number of bytes
-  b.len = b.len - 2;
-  cipher__Address addr2;
-  GoSlice b_convert = {b.data, b.len, b.cap};
-  cr_assert(SKY_cipher_BitcoinAddressFromBytes(b_convert, &addr2) ==
-                SKY_ErrAddressInvalidLength,
-            "Invalid address length");
-
-  // Invalid checksum
-  b_convert.len = b_len;
-  (((char *)b_convert.data)[b_convert.len - 1])++;
-  cr_assert(SKY_cipher_BitcoinAddressFromBytes(b_convert, &addr2) ==
-                SKY_ErrAddressInvalidChecksum,
-            "Invalid checksum");
-
-  result = SKY_cipher_AddressFromPubKey(&p, &a);
-  cr_assert(result == SKY_OK, "SKY_cipher_AddressFromPubKey failed");
-  a.Version = 2;
-  char *buffer[1024];
-  cipher__PubKeySlice b1 = {buffer, 0, 1024};
-  result = SKY_cipher_Address_BitcoinBytes(&a, &b1);
-  cr_assert(result == SKY_OK, "SKY_cipher_Address_BitcoinBytes failed");
-  GoSlice b1_convert = {b1.data, b1.len, b1.cap};
-  result = SKY_cipher_BitcoinAddressFromBytes(b1_convert, &addr2);
-  cr_assert(result == SKY_ErrAddressInvalidVersion, "Invalid version");
-}
-
-<<<<<<< HEAD
-Test(cipher_address, TestAddressRoundtrip) {
-  cipher__PubKey p;
-  cipher__SecKey s;
-  GoInt result;
-  result = SKY_cipher_GenerateKeyPair(&p, &s);
-  cr_assert(result == SKY_OK, "SKY_cipher_GenerateKeyPair");
-  cipher__Address a;
-  result = SKY_cipher_AddressFromPubKey(&p, &a);
-  cr_assert(result == SKY_OK, "SKY_cipher_AddressFromPubKey failed");
-  char buffer_aBytes[1024];
-  cipher__PubKeySlice aBytes = {buffer_aBytes, 0, 1024};
-  result = SKY_cipher_Address_Bytes(&a, &aBytes);
-  cr_assert(result == SKY_OK, "SKY_cipher_Address_Bytes failed");
-  GoSlice aBytesSlice = {aBytes.data, aBytes.len, aBytes.cap};
-  cipher__Address a2;
-  result = SKY_cipher_AddressFromBytes(aBytesSlice, &a2);
-  cr_assert(result == SKY_OK, "SKY_cipher_AddressFromBytes failed");
-
-  cr_assert(eq(type(cipher__Address), a, a2));
-  char buffer_aString[1024];
-  char buffer_a2String[1024];
-  GoString_ aString = {buffer_aString, 0};
-  GoString_ a2String = {buffer_a2String, 0};
-  result = SKY_cipher_Address_String(&a, &aString);
-  result = SKY_cipher_Address_String(&a2, &a2String);
-
-  cr_assert(eq(type(GoString_), a2String, aString));
-}
-
-=======
->>>>>>> 2e64746f
+
+}
+
 Test(cipher_address, TestAddressNull) {
   cipher__Address a;
   memset(&a, 0, sizeof(cipher__Address));
