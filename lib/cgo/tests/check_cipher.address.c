
#include <stdio.h>
#include <string.h>

#include <criterion/criterion.h>
#include <criterion/new/assert.h>

#include "libskycoin.h"
#include "skyerrors.h"
#include "skystring.h"
#include "skytest.h"
<<<<<<< HEAD
#include "libcriterion.h"
#include "skytypes.h"
=======
>>>>>>> 9fcd213a

#define SKYCOIN_ADDRESS_VALID "2GgFvqoyk9RjwVzj8tqfcXVXB4orBwoc9qv"

// buffer big enough to hold all kind of data needed by test cases
unsigned char buff[1024];

Test(cipher, TestDecodeBase58Address) {

  GoString strAddr = {
    SKYCOIN_ADDRESS_VALID,
    35
  };
  Address addr;

  cr_assert( SKY_cipher_DecodeBase58Address(strAddr, &addr) == SKY_OK, "accept valid address");

  char tempStr[50];

  // preceding whitespace is invalid
  strcpy(tempStr, " ");
  strcat(tempStr, SKYCOIN_ADDRESS_VALID);
  strAddr.p = tempStr;
  strAddr.n = strlen(tempStr);
  cr_assert( SKY_cipher_DecodeBase58Address(strAddr, &addr) == SKY_ERROR, "preceding whitespace is invalid");

  // preceding zeroes are invalid
  strcpy(tempStr, "000");
  strcat(tempStr, SKYCOIN_ADDRESS_VALID);
  strAddr.p = tempStr;
  strAddr.n = strlen(tempStr);
  cr_assert( SKY_cipher_DecodeBase58Address(strAddr, &addr) == SKY_ERROR, "leading zeroes prefix are invalid");

  // trailing whitespace is invalid
  strcpy(tempStr, SKYCOIN_ADDRESS_VALID);
  strcat(tempStr, " ");
  strAddr.p = tempStr;
  strAddr.n = strlen(tempStr);
  cr_assert( SKY_cipher_DecodeBase58Address(strAddr, &addr) == SKY_ERROR, " trailing whitespace is invalid");

  // trailing zeroes are invalid
  strcpy(tempStr, SKYCOIN_ADDRESS_VALID);
  strcat(tempStr, "000");
  strAddr.p = tempStr;
  strAddr.n = strlen(tempStr);
  cr_assert( SKY_cipher_DecodeBase58Address(strAddr, &addr) == SKY_ERROR, " trailing zeroes suffix are invalid");

}

Test(cipher, TestAddressFromBytes){
  GoString strAddr = {
    SKYCOIN_ADDRESS_VALID,
    35
  };
  Address addr, addr2;
  GoSlice bytes;

  bytes.data = buff;
  bytes.len = 0;
  bytes.cap = sizeof(buff);

  SKY_cipher_DecodeBase58Address(strAddr, &addr);
  SKY_cipher_Address_BitcoinBytes(&addr, (GoSlice_ *)&bytes);
  cr_assert(bytes.len > 0, "address bytes written");
  cr_assert(SKY_cipher_BitcoinAddressFromBytes(bytes, &addr2) == SKY_OK, "convert bytes to SKY address");

  cr_assert(eq(type(Address), addr, addr2));

  int bytes_len = bytes.len;

  bytes.len = bytes.len - 2;
  cr_assert(SKY_cipher_BitcoinAddressFromBytes(bytes, &addr2) == SKY_ERROR, "no SKY address due to short bytes length");

  bytes.len = bytes_len;
  ((char *) bytes.data)[bytes.len - 1] = '2';
  cr_assert(SKY_cipher_BitcoinAddressFromBytes(bytes, &addr2) == SKY_ERROR, "no SKY address due to corrupted bytes");
}

Test(cipher, TestAddressVerify){

  PubKey pubkey;
  SecKey seckey;
  PubKey pubkey2;
  SecKey seckey2;
  Address addr;

  SKY_cipher_GenerateKeyPair(&pubkey,&seckey);
  SKY_cipher_AddressFromPubKey(&pubkey,&addr);

  // Valid pubkey+address
  cr_assert( SKY_cipher_Address_Verify(&addr,&pubkey) == SKY_OK ,"Valid pubkey + address");

  SKY_cipher_GenerateKeyPair(&pubkey,&seckey2);
  //   // Invalid pubkey
  cr_assert( SKY_cipher_Address_Verify(&addr,&pubkey) == SKY_ERROR," Invalid pubkey");

  // Bad version
  addr.Version = 0x01;
  cr_assert( SKY_cipher_Address_Verify(&addr,&pubkey) == SKY_ERROR,"  Bad version");
}

Test(cipher,TestAddressString){

<<<<<<< HEAD
PubKey pubkey;
SecKey seckey;
SKY_cipher_GenerateKeyPair(&pubkey,&seckey);
Address a;
SKY_cipher_AddressFromPubKey(&pubkey,&a);
GoString_ s;
SKY_cipher_Address_String(&a,&s);
Address a2;
int error;

GoString tmp_s;
toGoString(&s,&tmp_s);
error = SKY_cipher_DecodeBase58Address( tmp_s,&a2 );
cr_assert(error == SKY_OK);

cr_assert(eq(type(Address),a,a2));

GoString_ s2;
SKY_cipher_Address_String(&a2,&s2);
GoString tmp_s2;
toGoString(&s,&tmp_s2);
Address a3;
error = SKY_cipher_DecodeBase58Address( tmp_s2,&a3 );
cr_assert(error == SKY_OK);
cr_assert(eq(type(Address),a2,a3));
=======
  SecKey seckey;
  PubKey pubkey;

  Address addr1;
  Address addr2;
  Address addr3;


  GoString_ strAddr;
  GoString_ strAddr2;

  SKY_cipher_GenerateKeyPair(&pubkey,&seckey);

  SKY_cipher_AddressFromPubKey(&pubkey,&addr1);

  SKY_cipher_Address_String(&addr1,&strAddr);

  GoString tmpStrAddr;

  tmpStrAddr = (*((GoString *) &strAddr2));

  unsigned int error = SKY_cipher_DecodeBase58Address( tmpStrAddr,&addr1);

  printf("%d\n",error );

  cr_assert( error == SKY_OK);

  cr_assert(eq(type(Address), addr1, addr2));

  SKY_cipher_Address_String(&addr2,&strAddr2);

  cr_assert(SKY_cipher_DecodeBase58Address((*((GoString *) &strAddr2)),&addr3)== SKY_OK);

  cr_assert(eq(type(Address), addr3, addr2));

>>>>>>> 9fcd213a
}

Test (cipher, TestBitcoinAddress1){

  SecKey seckey;
  PubKey pubkey;

  GoString str = {
    "1111111111111111111111111111111111111111111111111111111111111111",
    64
  };
  unsigned  int  error;
  error = SKY_cipher_SecKeyFromHex(str, &seckey);
  cr_assert(error == SKY_OK);
  error = SKY_cipher_PubKeyFromSecKey(&seckey,&pubkey);
  cr_assert(error == SKY_OK);
  GoString pubkeyStr = { "034f355bdcb7cc0af728ef3cceb9615d90684bb5b2ca5f859ab0f0b704075871aa", 66 };
  GoString s1;
  SKY_cipher_PubKey_Hex(&pubkey, ((GoString_*)&s1));

  cr_assert(eq(type(GoString), pubkeyStr, s1));
  GoString bitcoinStr = {"1Q1pE5vPGEEMqRcVRMbtBK842Y6Pzo6nK9",34};
  GoString_ s2;
  SKY_cipher_BitcoinAddressFromPubkey(&pubkey,&s2);
  GoString tmp_s2;
  toGoString(&s2,&tmp_s2);
  cr_assert(eq(type(GoString), bitcoinStr, tmp_s2));
}

Test (cipher, TestBitcoinAddress2){

  SecKey seckey;
  PubKey pubkey;

    GoString str = {
    "dddddddddddddddddddddddddddddddddddddddddddddddddddddddddddddddd",
    64
  };
  unsigned  int  error;
  error = SKY_cipher_SecKeyFromHex(str, &seckey);
  cr_assert(error == SKY_OK);
  error = SKY_cipher_PubKeyFromSecKey(&seckey,&pubkey);
  cr_assert(error == SKY_OK);
  GoString pubkeyStr = { "02ed83704c95d829046f1ac27806211132102c34e9ac7ffa1b71110658e5b9d1bd", 66 };
  GoString s1;
  SKY_cipher_PubKey_Hex(&pubkey, ((GoString_*)&s1));
  
  cr_assert(eq(type(GoString), pubkeyStr, s1));
  GoString bitcoinStr = {"1NKRhS7iYUGTaAfaR5z8BueAJesqaTyc4a",34};
  GoString_ s2;
  SKY_cipher_BitcoinAddressFromPubkey(&pubkey,&s2);
  GoString tmp_s2;
  toGoString(&s2,&tmp_s2);
  cr_assert(eq(type(GoString), bitcoinStr, tmp_s2));
}

Test (cipher, TestBitcoinAddress3){

  SecKey seckey;
  PubKey pubkey;

    GoString str = {
    "47f7616ea6f9b923076625b4488115de1ef1187f760e65f89eb6f4f7ff04b012",
    64
  };
  unsigned  int  error;
  error = SKY_cipher_SecKeyFromHex(str, &seckey);
  cr_assert(error == SKY_OK);
  error = SKY_cipher_PubKeyFromSecKey(&seckey,&pubkey);
<<<<<<< HEAD
  cr_assert(error == SKY_OK);
  GoString pubkeyStr = { "032596957532fc37e40486b910802ff45eeaa924548c0e1c080ef804e523ec3ed3", 66 };
  GoString s1;
  SKY_cipher_PubKey_Hex(&pubkey, ((GoString_*)&s1));
  
=======
  cr_assert(error == SKY_OK, "Create PubKey from SecKey");

  char strBuff[101];
  GoString pubkeyStr = {
    "032596957532fc37e40486b910802ff45eeaa924548c0e1c080ef804e523ec3ed3",
    66
  }, s1, s2;

  SKY_cipher_PubKey_Hex(&pubkey, (GoString_ *)&s1);
  registerMemCleanup((void *) s1.p);
>>>>>>> 9fcd213a
  cr_assert(eq(type(GoString), pubkeyStr, s1));
  GoString bitcoinStr = {"19ck9VKC6KjGxR9LJg4DNMRc45qFrJguvV",34};
  GoString_ s2;
  SKY_cipher_BitcoinAddressFromPubkey(&pubkey,&s2);
  GoString tmp_s2;
  toGoString(&s2,&tmp_s2);
  cr_assert(eq(type(GoString), bitcoinStr, tmp_s2));
}


Test(cipher, TestBitcoinWIPRoundTrio){

  SecKey seckey;
  PubKey pubkey;
  GoSlice slice;
  slice.data = buff;
  slice.cap = sizeof(buff);
  slice.len = 33;

  SKY_cipher_GenerateKeyPair(&pubkey,&seckey);

  GoString_ wip1;

  SKY_cipher_BitcoinWalletImportFormatFromSeckey(&seckey,&wip1);

  SecKey seckey2;

  unsigned int err;

  err = SKY_cipher_SecKeyFromWalletImportFormat( (*((GoString *) &wip1)) ,&seckey2);

  GoString_ wip2;

  SKY_cipher_BitcoinWalletImportFormatFromSeckey(&seckey2,&wip2);

  cr_assert(err == SKY_OK);

  // cr_assert(eq(type(SecKey),seckey,seckey2));

  GoString_ seckeyhex1;
  GoString_ seckeyhex2;

  SKY_cipher_SecKey_Hex(&seckey,&seckeyhex1);

  SKY_cipher_SecKey_Hex(&seckey2,&seckeyhex2);

  GoString tmp_seckeyhex1;
  GoString tmp_seckeyhex2;
  GoString tmp_wip1;
  GoString tmp_wip2;

  toGoString(&seckeyhex1,&tmp_seckeyhex1);
  toGoString(&seckeyhex2,&tmp_seckeyhex2);
  toGoString(&wip1,&tmp_wip1);
  toGoString(&wip2,&tmp_wip2);

  cr_assert(eq(type(GoString_), seckeyhex1, seckeyhex2));

  cr_assert(eq(type(GoString_), wip1, wip2));

}



Test(cipher, TestBitcoinWIP ){

  //wallet input format string
  GoString_ wip[3];

  wip[0].p = "KwntMbt59tTsj8xqpqYqRRWufyjGunvhSyeMo3NTYpFYzZbXJ5Hp";
  wip[1].p = "L4ezQvyC6QoBhxB4GVs9fAPhUKtbaXYUn8YTqoeXwbevQq4U92vN";
  wip[2].p = "KydbzBtk6uc7M6dXwEgTEH2sphZxSPbmDSz6kUUHi4eUpSQuhEbq";
  wip[0].n = 52;
  wip[1].n = 52;
  wip[2].n = 52;

  //   // //the expected pubkey to generate
  GoString_ pub[3];

  pub[0].p="034f355bdcb7cc0af728ef3cceb9615d90684bb5b2ca5f859ab0f0b704075871aa";
  pub[1].p="02ed83704c95d829046f1ac27806211132102c34e9ac7ffa1b71110658e5b9d1bd";
  pub[2].p="032596957532fc37e40486b910802ff45eeaa924548c0e1c080ef804e523ec3ed3";

  pub[0].n = 66;
  pub[1].n = 66;
  pub[2].n = 66;


  // //the expected addrss to generate

  GoString_ addr[3];

  addr[0].p="1Q1pE5vPGEEMqRcVRMbtBK842Y6Pzo6nK9";
  addr[1].p="1NKRhS7iYUGTaAfaR5z8BueAJesqaTyc4a";
  addr[2].p="19ck9VKC6KjGxR9LJg4DNMRc45qFrJguvV";

  addr[0].n =34;
  addr[1].n=34;
  addr[2].n=34;


  for (int i = 0; i < 3; ++i)
  {
    SecKey seckey;

    unsigned int err;

    err = SKY_cipher_SecKeyFromWalletImportFormat( (*((GoString *) &wip[i])),&seckey);

    cr_assert(err==SKY_OK);

    PubKey pubkey;

    SKY_cipher_PubKeyFromSecKey(&seckey,&pubkey);

    unsigned char * pubkeyhextmp;

    GoString_ string;

    SKY_cipher_PubKey_Hex(&pubkey,&string);

    cr_assert(eq(type(GoString_),string,pub[i]));

    GoString_ bitcoinAddr;

    SKY_cipher_BitcoinAddressFromPubkey(&pubkey,&bitcoinAddr);

    cr_assert(eq(type(GoString_),addr[i],bitcoinAddr));

  }
}

Test(cipher, TestAddressBulk){

<<<<<<< HEAD
  for (int i = 0; i < 1024; i++)
  {
    
    PubKey pub;
    SecKey seckey;
    GoSlice_ slice;
    randBytes(&slice,32);
    SKY_cipher_GenerateDeterministicKeyPair( (*(GoSlice*) &slice), &pub, &seckey);
    Address a;
    SKY_cipher_AddressFromPubKey(&pub,&a);
    int error;
    error = SKY_cipher_Address_Verify(&a,&pub);
    cr_assert(error == SKY_OK);
    GoString_ s;
    SKY_cipher_Address_String(&a, &s);
    Address a2;
    cr_assert( SKY_cipher_DecodeBase58Address( (*(GoString*) &s), &a2) == SKY_OK );
    cr_assert(eq(type(Address),a,a2));

=======
  for (int i = 0; i < 1024; ++i)
  {
    GoSlice slice;
    randBytes(&slice,32);
    PubKey pubkey;
    SecKey seckey;
    //  SKY_cipher_GenerateDeterministicKeyPair( slice,&pubkey,&seckey);
    Address addr;
    SKY_cipher_AddressFromPubKey(&pubkey,&addr);
    unsigned int err;
    err = SKY_cipher_Address_Verify(&addr,&pubkey);
    cr_assert(err == SKY_OK);
    GoString_ strAddr;
    SKY_cipher_Address_String(&addr,&strAddr);
    Address addr2;

    err = SKY_cipher_DecodeBase58Address((*((GoString *) &strAddr)),&addr2);
    cr_assert(err == SKY_OK);
    cr_assert(eq(type(Address),addr,addr2));
>>>>>>> 9fcd213a
  }

}

<|MERGE_RESOLUTION|>--- conflicted
+++ resolved
@@ -9,11 +9,9 @@
 #include "skyerrors.h"
 #include "skystring.h"
 #include "skytest.h"
-<<<<<<< HEAD
-#include "libcriterion.h"
+#include "skycriterion.h"
 #include "skytypes.h"
-=======
->>>>>>> 9fcd213a
+
 
 #define SKYCOIN_ADDRESS_VALID "2GgFvqoyk9RjwVzj8tqfcXVXB4orBwoc9qv"
 
@@ -116,7 +114,6 @@
 
 Test(cipher,TestAddressString){
 
-<<<<<<< HEAD
 PubKey pubkey;
 SecKey seckey;
 SKY_cipher_GenerateKeyPair(&pubkey,&seckey);
@@ -142,43 +139,7 @@
 error = SKY_cipher_DecodeBase58Address( tmp_s2,&a3 );
 cr_assert(error == SKY_OK);
 cr_assert(eq(type(Address),a2,a3));
-=======
-  SecKey seckey;
-  PubKey pubkey;
-
-  Address addr1;
-  Address addr2;
-  Address addr3;
-
-
-  GoString_ strAddr;
-  GoString_ strAddr2;
-
-  SKY_cipher_GenerateKeyPair(&pubkey,&seckey);
-
-  SKY_cipher_AddressFromPubKey(&pubkey,&addr1);
-
-  SKY_cipher_Address_String(&addr1,&strAddr);
-
-  GoString tmpStrAddr;
-
-  tmpStrAddr = (*((GoString *) &strAddr2));
-
-  unsigned int error = SKY_cipher_DecodeBase58Address( tmpStrAddr,&addr1);
-
-  printf("%d\n",error );
-
-  cr_assert( error == SKY_OK);
-
-  cr_assert(eq(type(Address), addr1, addr2));
-
-  SKY_cipher_Address_String(&addr2,&strAddr2);
-
-  cr_assert(SKY_cipher_DecodeBase58Address((*((GoString *) &strAddr2)),&addr3)== SKY_OK);
-
-  cr_assert(eq(type(Address), addr3, addr2));
-
->>>>>>> 9fcd213a
+
 }
 
 Test (cipher, TestBitcoinAddress1){
@@ -248,24 +209,11 @@
   error = SKY_cipher_SecKeyFromHex(str, &seckey);
   cr_assert(error == SKY_OK);
   error = SKY_cipher_PubKeyFromSecKey(&seckey,&pubkey);
-<<<<<<< HEAD
   cr_assert(error == SKY_OK);
   GoString pubkeyStr = { "032596957532fc37e40486b910802ff45eeaa924548c0e1c080ef804e523ec3ed3", 66 };
   GoString s1;
   SKY_cipher_PubKey_Hex(&pubkey, ((GoString_*)&s1));
   
-=======
-  cr_assert(error == SKY_OK, "Create PubKey from SecKey");
-
-  char strBuff[101];
-  GoString pubkeyStr = {
-    "032596957532fc37e40486b910802ff45eeaa924548c0e1c080ef804e523ec3ed3",
-    66
-  }, s1, s2;
-
-  SKY_cipher_PubKey_Hex(&pubkey, (GoString_ *)&s1);
-  registerMemCleanup((void *) s1.p);
->>>>>>> 9fcd213a
   cr_assert(eq(type(GoString), pubkeyStr, s1));
   GoString bitcoinStr = {"19ck9VKC6KjGxR9LJg4DNMRc45qFrJguvV",34};
   GoString_ s2;
@@ -280,7 +228,8 @@
 
   SecKey seckey;
   PubKey pubkey;
-  GoSlice slice;
+GoSlice slice;
+
   slice.data = buff;
   slice.cap = sizeof(buff);
   slice.len = 33;
@@ -400,7 +349,6 @@
 
 Test(cipher, TestAddressBulk){
 
-<<<<<<< HEAD
   for (int i = 0; i < 1024; i++)
   {
     
@@ -420,28 +368,8 @@
     cr_assert( SKY_cipher_DecodeBase58Address( (*(GoString*) &s), &a2) == SKY_OK );
     cr_assert(eq(type(Address),a,a2));
 
-=======
-  for (int i = 0; i < 1024; ++i)
-  {
-    GoSlice slice;
-    randBytes(&slice,32);
-    PubKey pubkey;
-    SecKey seckey;
-    //  SKY_cipher_GenerateDeterministicKeyPair( slice,&pubkey,&seckey);
-    Address addr;
-    SKY_cipher_AddressFromPubKey(&pubkey,&addr);
-    unsigned int err;
-    err = SKY_cipher_Address_Verify(&addr,&pubkey);
-    cr_assert(err == SKY_OK);
-    GoString_ strAddr;
-    SKY_cipher_Address_String(&addr,&strAddr);
-    Address addr2;
-
-    err = SKY_cipher_DecodeBase58Address((*((GoString *) &strAddr)),&addr2);
-    cr_assert(err == SKY_OK);
-    cr_assert(eq(type(Address),addr,addr2));
->>>>>>> 9fcd213a
   }
 
 }
 
+
