
#include "cipher.testsuite.testsuite.go.h"

void empty_gostring(GoString *s) {
  s->n = 0;
  // FIXME: this satisfies 'all buffers allocated' contract
  s->p = calloc(1, sizeof(char));
}

void empty_keysdataJSON(KeysTestDataJSON* kdj) {
  empty_gostring(&kdj->Address);
  empty_gostring(&kdj->Secret);
  empty_gostring(&kdj->Public);
  kdj->Signatures.len = 0;
  kdj->Signatures.cap = 1;
  kdj->Signatures.data = calloc(1, sizeof(GoString));
}

void json_get_gostring(json_value* value, GoString* s) {
  if (value == NULL || value->type != json_string) {
    empty_gostring(s);
  } else {
    s->n = value->u.string.length;
    s->p = (const char *) calloc(s->n + 1, sizeof(char));
    memcpy((void *) s->p, (void *)value->u.string.ptr, s->n);
    // Append NULL char , just in case
    ((char *) s->p)[s->n] = 0;
  }
}

// FIXME: Move elsewhere
json_value* loadGoldenFile(const char* file) {
  char path[FILENAME_MAX];
  if(strlen(TEST_DATA_DIR) + strlen(file) < FILENAME_MAX){
    strcat( strcpy(path, TEST_DATA_DIR) , file );
    return loadJsonFile(path);
  }
  return NULL;
}

// Deserialize InputTestData JSON representation
InputTestDataJSON* jsonToInputTestData(json_value* json, InputTestDataJSON* input_data) {
  if (!json || json->type != json_object) {
    return NULL;
  }
  json_value* hashes = get_json_value(json, "hashes", json_array);
  if (hashes == NULL) {
    return NULL;
  }
  int i = 0,
      length = hashes->u.array.length;
  json_value** hashstr_value = hashes->u.array.values;
  input_data->Hashes.len = input_data->Hashes.cap = length;
  input_data->Hashes.data = calloc(length, sizeof(GoString));
  GoString* s = (GoString *) input_data->Hashes.data;
  for (; i < length; i++, hashstr_value++, s++) {
    if ((*hashstr_value)->type != json_string) {
      // String value expected. Replace with empty string.
      empty_gostring(s);
    } else {
      json_get_gostring(*hashstr_value, s);
    }
  }
  return input_data;
}

// Mark all elements of input data for disposal
//
// Cleanup is consistent with InputTestDataToJSON
InputTestData* registerInputTestDataCleanup(InputTestData* input_data) {
  registerMemCleanup(input_data->Hashes.data);
  return input_data;
}

// Mark all elements of input data for disposal
//
// Cleanup is consistent with InputTestDataFromJSON
InputTestDataJSON* registerInputTestDataJSONCleanup(InputTestDataJSON* input_data) {
  int i = 0,
      length = input_data->Hashes.len;
  GoString* s = input_data->Hashes.data;
  for (; i < length; ++i, s++) {
    registerMemCleanup((void *) s->p);
  }
  registerMemCleanup(input_data->Hashes.data);
  return input_data;
}

// InputTestDataToJSON converts InputTestData to InputTestDataJSON
//
// Allocated memory has to be disposed for:
//
// - input_data.len * sizeof(GoString_) bytes for the strings slice data
// - Buffers to store individual string data
void InputTestDataToJSON(InputTestData* input_data, InputTestDataJSON* json_data) {
  GoSlice* hashes = &input_data->Hashes;
  GoSlice* hexstrings = &json_data->Hashes;
  GoString_* s = hexstrings->data = calloc(hashes->len, sizeof(GoString_));
  hexstrings->len = hexstrings->cap = hashes->len;

  cipher__SHA256* hash = hashes->data;

  int i;
  for (i = 0; i < hashes->len; i++, hash++, s++) {
    SKY_cipher_SHA256_Hex(hash, s);
  }
}

// InputTestDataFromJSON converts InputTestDataJSON to InputTestData
//
// Allocated memory has to be disposed for:
//
// - json_data.len * sizeof(cipher_SHA256) bytes for the strings slice data
GoUint32 InputTestDataFromJSON(InputTestDataJSON* json_data, InputTestData* input_data) {
  GoSlice *hexstrings = &json_data->Hashes;
  GoSlice* hashes = &input_data->Hashes;
  cipher__SHA256* hash = hashes->data = calloc(hexstrings->len, sizeof(cipher__SHA256));
  hashes->len = hashes->cap = hexstrings->len;

  GoString* s = hexstrings->data;

  int i;
  GoUint32 err = SKY_OK;
  for (i = 0; i < hexstrings->len && err == SKY_OK; i++, s++, hash++) {
    err = SKY_cipher_SHA256FromHex(*s, hash);
  }
  if (err == SKY_ERROR)
    free(hashes->data);
  return err;
}

// Deserialize KeysTestData JSON representation
KeysTestDataJSON* jsonToKeysTestData(json_value* json, KeysTestDataJSON* input_data) {
  if (json->type != json_object) {
    return NULL;
  }
  json_value* value = json_get_string(json, "address");
  json_get_gostring(value, &input_data->Address);
  value = json_get_string(json, "secret");
  json_get_gostring(value, &input_data->Secret);
  value = json_get_string(json, "public");
  json_get_gostring(value, &input_data->Public);

  value = get_json_value(json, "signatures", json_array);
  if (value == NULL) {
    return input_data;
  }
  int i = 0,
      length = value->u.array.length;
  json_value** array_value = value->u.array.values;
  input_data->Signatures.len = input_data->Signatures.cap = length;
  input_data->Signatures.data = calloc(length, sizeof(GoString));
  GoString* s = (GoString *) input_data->Signatures.data;
  for (; i < length; i++, array_value++, s++) {
    if ((*array_value)->type != json_string) {
      // String value expected. Replace with empty string
      empty_gostring(s);
    } else {
      json_get_gostring(*array_value, s);
    }
  }
  return input_data;
}

// Mark all elements of input data for disposal
//
// Cleanup is consistent with KeysTestDataFromJSON
KeysTestData* registerKeysTestDataCleanup(KeysTestData* input_data) {
  registerMemCleanup(input_data->Signatures.data);
  return input_data;
}

// Mark all elements of input data for disposal
//
// Cleanup is consistent with KeysTestDataFromJSON
KeysTestDataJSON* registerKeysTestDataJSONCleanup(KeysTestDataJSON* input_data) {
  registerMemCleanup((void*) input_data->Address.p);
  registerMemCleanup((void*) input_data->Secret.p);
  registerMemCleanup((void*) input_data->Public.p);

  int i = 0,
      length = input_data->Signatures.len;
  GoString* s = input_data->Signatures.data;
  for (; i < length; ++i, s++) {
    registerMemCleanup((void *) s->p);
  }
  registerMemCleanup(input_data->Signatures.data);
  return input_data;
}

// KeysTestDataToJSON converts KeysTestData to KeysTestDataJSON
//
// Allocated memory has to be disposed for:
//
// - input_data.Signatures.len * sizeof(GoString_) bytes for the strings slice data
// - Buffers to store individual string data
// - Buffer to store address hex string data
// - Buffer to store pubkey hex string data
// - Buffer to store seckey secret hex string data
void KeysTestDataToJson(KeysTestData* input_data, KeysTestDataJSON* json_data) {
  SKY_cipher_Address_String(&input_data->Address, (GoString_*) &json_data->Address);
  SKY_cipher_SecKey_Hex(&input_data->Secret, (GoString_*) &json_data->Secret);
  SKY_cipher_PubKey_Hex(&input_data->Public, (GoString_*) &json_data->Public);

  json_data->Signatures.len = json_data->Signatures.cap = input_data->Signatures.len;
  GoString* s = json_data->Signatures.data = calloc(input_data->Signatures.len, sizeof(GoString));

  cipher__Sig* sig = (cipher__Sig*) input_data->Signatures.data;
  int i;

  for (i = 0; i < input_data->Signatures.len; i++, sig++, s++) {
    SKY_cipher_Sig_Hex(sig, (GoString_*) s);
  }
}

// KeysTestDataFromJSON converts KeysTestDataJSON to KeysTestData
//
//
// Allocated memory has to be disposed for:
//
// - json_data.Signatures.len * sizeof(cipher__Sig) bytes for sigs slice data
GoUint32 KeysTestDataFromJSON(KeysTestDataJSON* json_data, KeysTestData* input_data) {
  GoUint32 err = SKY_cipher_DecodeBase58Address(json_data->Address, &input_data->Address);
  if (err == SKY_ERROR)
    return err;
  err = SKY_cipher_SecKeyFromHex(json_data->Secret, &input_data->Secret);
  if (err == SKY_ERROR)
    return err;
  err = SKY_cipher_PubKeyFromHex(json_data->Public, &input_data->Public);
  if (err == SKY_ERROR)
    return err;

  input_data->Signatures.len = input_data->Signatures.cap = json_data->Signatures.len;
  input_data->Signatures.data = calloc(input_data->Signatures.cap, sizeof(cipher__Sig));
  cipher__Sig* sig = (cipher__Sig*) input_data->Signatures.data;

  GoString* s = (GoString*) json_data->Signatures.data;
  int i;
  err = SKY_OK;

  for (i = 0; i < json_data->Signatures.len && err == SKY_OK; i++, sig++, s++) {
    SKY_cipher_SigFromHex(*s, sig);
  }
  if (err == SKY_ERROR)
    free(input_data->Signatures.data);
  return err;
}

// Deserialize SeedTestData JSON representation
SeedTestDataJSON* jsonToSeedTestData(json_value* json, SeedTestDataJSON* input_data) {
  if (json->type != json_object) {
    return NULL;
  }
  json_value* value = json_get_string(json, "seed");
  json_get_gostring(value, &(input_data->Seed));

  value = get_json_value(json, "keys", json_array);
  int i = 0,
      length = value->u.array.length;
  json_value** array_value = value->u.array.values;
  input_data->Keys.len = input_data->Keys.cap = length;
  input_data->Keys.data = calloc(length, sizeof(KeysTestDataJSON));
  KeysTestDataJSON* kd = (KeysTestDataJSON*) input_data->Keys.data;
  for (; i < length; i++, array_value++, kd++) {
    if ((*array_value)->type != json_object) {
      // String value expected. Replace with empty string
      empty_keysdataJSON(kd);
    } else {
      jsonToKeysTestData(*array_value, kd);
    }
  }
  return input_data;
}

// Mark all elements of input data for disposal
//
// Cleanup is consistent with SeedTestDataFromJSON
SeedTestData* registerSeedTestDataCleanup(SeedTestData* input_data) {
  registerMemCleanup(input_data->Seed.data);

  int i = 0,
      length = input_data->Keys.len;
  KeysTestData* kd = input_data->Keys.data;
  for (; i < length; ++i, kd++) {
    registerKeysTestDataCleanup(kd);
  }
  registerMemCleanup(input_data->Keys.data);
  return input_data;
}

// Mark all elements of input data for disposal
//
// Cleanup is consistent with SeedTestDataFromJSON
SeedTestDataJSON* registerSeedTestDataJSONCleanup(SeedTestDataJSON* input_data) {
  registerMemCleanup((void*) input_data->Seed.p);

  int i = 0,
      length = input_data->Keys.len;
  KeysTestDataJSON* kd = input_data->Keys.data;
  for (; i < length; ++i, kd++) {
    registerKeysTestDataJSONCleanup((void*) kd);
  }
  registerMemCleanup(input_data->Keys.data);
  return input_data;
}

// SeedTestDataToJSON converts SeedTestData to SeedTestDataJSON
//
// Allocated memory has to be disposed for:
//
// - Buffer to store seed hex data
// - input_data.Keys.len * sizeof(KeysTestDataJSON) bytes for keys test data slice
// - Memory requirements to allocate JSON data for instances of KeysTestDataJSON in Keys
//   see KeysTestDataToJSON
void SeedTestDataToJson(SeedTestData* input_data, SeedTestDataJSON* json_data) {
  json_data->Keys.len = json_data->Keys.cap = input_data->Keys.len;
  json_data->Keys.data = calloc(input_data->Keys.len, sizeof(KeysTestDataJSON));
  KeysTestDataJSON* kj = (KeysTestDataJSON*) json_data->Keys.data;

  KeysTestData* k = (KeysTestData*) input_data->Keys.data;
  int i;

  for (i = 0; i < input_data->Keys.len; i++, k++, kj++) {
    KeysTestDataToJson(k, kj);
  }

  unsigned int b64seed_size = b64e_size(input_data->Seed.len + 1) + 1;
  json_data->Seed.p = malloc(b64seed_size);
  json_data->Seed.n = b64_encode((const unsigned char*) input_data->Seed.data,
      input_data->Seed.len, input_data->Seed.data);
}

// SeedTestDataFromJSON converts SeedTestDataJSON to SeedTestData
//
//
// Allocated memory has to be disposed for:
//
// - Seed slice bytes buffer
// - json_data.Keys.len * sizeof(cipher__KeysTestData) bytes for keys test slice data
// - Memory requirements to allocate individual instances of KeyTestData in Keys
//   see KeysTestDataFromJSON
GoUint32 SeedTestDataFromJSON(SeedTestDataJSON* json_data, SeedTestData* input_data) {
  input_data->Seed.cap = b64d_size(json_data->Seed.n);
  input_data->Seed.data = malloc(input_data->Seed.cap);
  input_data->Seed.len = b64_decode((const unsigned char *)json_data->Seed.p,
      json_data->Seed.n, input_data->Seed.data);

  input_data->Keys.len = input_data->Keys.cap = json_data->Keys.len;
  input_data->Keys.data = calloc(input_data->Keys.cap, sizeof(KeysTestData));
  KeysTestData* k = (KeysTestData*) input_data->Keys.data;

  KeysTestDataJSON* kj = (KeysTestDataJSON*) json_data->Keys.data;
  int i;
  GoUint32 err = SKY_OK;

  for (i = 0; i < json_data->Keys.len && err == SKY_OK; i++, k++, kj++) {
    err = KeysTestDataFromJSON(kj, k);
  }
  if (err == SKY_ERROR)
    free(input_data->Keys.data);
  return err;
}

// ValidateSeedData validates the provided SeedTestData against the current cipher library.
// inputData is required if SeedTestData contains signatures
void ValidateSeedData(SeedTestData* seedData, InputTestData* inputData) {
  cipher__PubKey pubkey;
  cipher__SecKey seckey;
  GoSlice keys;

  // Force allocation of memory for slice buffer
  keys.len = keys.cap = 0;
  keys.data = NULL;

  SKY_cipher_GenerateDeterministicKeyPairs(seedData->Seed, seedData->Keys.len, (GoSlice_*) &keys);

  cr_assert(keys.data != NULL,
      "SKY_cipher_GenerateDeterministicKeyPairs must allocate memory slice with zero cap");
  // Ensure buffer allocated for generated keys is disposed after testing
  registerMemCleanup(keys.data);
  cr_assert(seedData->Keys.len - keys.len == 0,
      "SKY_cipher_GenerateDeterministicKeyPairs must generate expected number of keys");

  cipher__SecKey  skNull;
  cipher__PubKey  pkNull;
  cipher__Address addrNull;
  cipher__Sig     sigNull;

  struct cr_mem mem_actual;
  struct cr_mem mem_expect;

  memset((void *)&skNull, 0, sizeof(cipher__SecKey));
  memset((void *)&pkNull, 0, sizeof(cipher__PubKey));
  memset((void *)&addrNull, 0, sizeof(cipher__Address));
  memset((void *)&sigNull, 0, sizeof(cipher__Sig));

  int i = 0;
  KeysTestData* expected = (KeysTestData*) seedData->Keys.data;
  cipher__SecKey *s = (cipher__SecKey*) keys.data;
  for (; i < keys.len; i++, s++, expected++) {
    mem_expect.data = skNull;
    mem_actual.data = *s;
    mem_actual.size = mem_expect.size = sizeof(cipher__SecKey);
    cr_assert(ne(mem, mem_actual, mem_expect),
        "%d-th secret key must not be null", i);
    cr_assert(eq(u8[32], (*s), expected->Secret),
        "%d-th generated secret key must match provided secret key", i);

    cipher__PubKey p;
    SKY_cipher_PubKeyFromSecKey(s, &p);
    mem_expect.data = pkNull;
    mem_actual.data = p;
    mem_actual.size = mem_expect.size = sizeof(cipher__PubKey);
    cr_assert(ne(mem, mem_actual, mem_expect),
        "%d-th public key must not be null", i);
    cr_assert(eq(u8[33], expected->Public, p),
        "%d-th derived public key must match provided public key", i);

    cipher__Address addr1;
    SKY_cipher_AddressFromPubKey(&p, &addr1);
    cr_assert(ne(type(cipher__Address), addrNull, addr1),
        "%d-th address from pubkey must not be null", i);
    cr_assert(eq(type(cipher__Address), expected->Address, addr1),
        "%d-th derived address must match provided address", i);

    cipher__Address addr2;
    SKY_cipher_AddressFromSecKey(s, &addr2);
    cr_assert(ne(type(cipher__Address), addrNull, addr1),
        "%d-th address from sec key must not be null", i);
    cr_assert(eq(type(cipher__Address), addr1, addr2),
        "%d-th SKY_cipher_AddressFromPubKey and SKY_cipher_AddressFromSecKey must generate same addresses", i);

<<<<<<< HEAD
    // TODO : Translate once secp256k1 be part of libskycoin
  GoInt validSec;
  char bufferSecKey[101];
  strnhex((unsigned char *)s, bufferSecKey, sizeof(cipher__SecKey));
  GoSlice slseckey = { bufferSecKey,sizeof(cipher__SecKey),65  };
  SKY_secp256k1_VerifySeckey(slseckey,&validSec);
  cr_assert(validSec ==1 ,"SKY_secp256k1_VerifySeckey failed");

  GoInt validPub;
  GoSlice slpubkey = { &p,sizeof(cipher__PubKey), sizeof(cipher__PubKey) };
  SKY_secp256k1_VerifyPubkey(slpubkey,&validPub);
  cr_assert(validPub ==1 ,"SKY_secp256k1_VerifyPubkey failed");
=======
    //-----------------------------------------------
    // secp256k1 not exported in the libc API
    //-----------------------------------------------
    /*
    GoInt validSec;
    char bufferSecKey[101];
    strnhex((unsigned char *)s, bufferSecKey, sizeof(cipher__SecKey));
    GoSlice slseckey = { bufferSecKey,sizeof(cipher__SecKey),65  };
    SKY_secp256k1_VerifySeckey(slseckey,&validSec);
    cr_assert(validSec ==1 ,"SKY_secp256k1_VerifySeckey failed");

    GoInt validPub;
    GoSlice slpubkey = { &p,sizeof(cipher__PubKey), sizeof(cipher__PubKey) };
    SKY_secp256k1_VerifyPubkey(slpubkey,&validPub);
    cr_assert(validPub ==1 ,"SKY_secp256k1_VerifyPubkey failed");
>>>>>>> 60f5b53c

    // FIXME: without cond : 'not give a valid preprocessing token'
    bool cond = (!(inputData == NULL && expected->Signatures.len != 0));
    cr_assert(cond, "%d seed data contains signatures but input data was not provided", i);
    */

    if (inputData != NULL) {
      cr_assert(expected->Signatures.len == inputData->Hashes.len,
          "Number of signatures in %d-th seed data does not match number of hashes in input data", i);

      cipher__SHA256* h = (cipher__SHA256*) inputData->Hashes.data;
      cipher__Sig* sig = (cipher__Sig*) expected->Signatures.data;
      int j = 0;
      for (; j < inputData->Hashes.len; j++, h++, sig++) {
        mem_expect.data = sigNull;
        mem_actual.data = *sig;
        mem_actual.size = mem_expect.size = sizeof(cipher__Sig);
        cr_assert(ne(mem, mem_actual, mem_expect),
            "%d-th provided signature for %d-th data set must not be null", j, i);
        GoUint32 err = SKY_cipher_VerifyPubKeySignedHash(&p, sig, h);
        cr_assert(err == SKY_OK,
            "SKY_cipher_VerifyPubKeySignedHash failed: error=%d dataset=%d hashidx=%d", err, i, j);
        err = SKY_cipher_VerifyAddressSignedHash(&addr1, sig, h);
        cr_assert(err == SKY_OK, "SKY_cipher_VerifyAddressSignedHash failed: error=%d dataset=%d hashidx=%d", err, i, j);
        err = SKY_cipher_VerifySignedHash(sig, h);
        cr_assert(err == SKY_OK,
            "SKY_cipher_VerifySignedHash failed: error=%d dataset=%d hashidx=%d", err, i, j);

        cipher__PubKey p2;
        err = SKY_cipher_PubKeyFromSig(sig, h, &p2);
        cr_assert(err == SKY_OK,
            "SKY_cipher_PubKeyFromSig failed: error=%d dataset=%d hashidx=%d", err, i, j);
        cr_assert(eq(u8[32], p, p2),
            "public key derived from %d-th signature in %d-th dataset must match public key derived from secret",
            j, i);

        cipher__Sig sig2;
        SKY_cipher_SignHash(h, s, &sig2);
        mem_expect.data = sigNull;
        mem_actual.data = sig2;
        mem_actual.size = mem_expect.size = sizeof(cipher__Sig);
        cr_assert(ne(mem, mem_actual, mem_expect),
            "created signature for %d-th hash in %d-th dataset is null", j, i);

        // NOTE: signatures are not deterministic, they use a nonce,
        // so we don't compare the generated sig to the provided sig
      }
    }
  }
}<|MERGE_RESOLUTION|>--- conflicted
+++ resolved
@@ -430,20 +430,6 @@
     cr_assert(eq(type(cipher__Address), addr1, addr2),
         "%d-th SKY_cipher_AddressFromPubKey and SKY_cipher_AddressFromSecKey must generate same addresses", i);
 
-<<<<<<< HEAD
-    // TODO : Translate once secp256k1 be part of libskycoin
-  GoInt validSec;
-  char bufferSecKey[101];
-  strnhex((unsigned char *)s, bufferSecKey, sizeof(cipher__SecKey));
-  GoSlice slseckey = { bufferSecKey,sizeof(cipher__SecKey),65  };
-  SKY_secp256k1_VerifySeckey(slseckey,&validSec);
-  cr_assert(validSec ==1 ,"SKY_secp256k1_VerifySeckey failed");
-
-  GoInt validPub;
-  GoSlice slpubkey = { &p,sizeof(cipher__PubKey), sizeof(cipher__PubKey) };
-  SKY_secp256k1_VerifyPubkey(slpubkey,&validPub);
-  cr_assert(validPub ==1 ,"SKY_secp256k1_VerifyPubkey failed");
-=======
     //-----------------------------------------------
     // secp256k1 not exported in the libc API
     //-----------------------------------------------
@@ -459,7 +445,6 @@
     GoSlice slpubkey = { &p,sizeof(cipher__PubKey), sizeof(cipher__PubKey) };
     SKY_secp256k1_VerifyPubkey(slpubkey,&validPub);
     cr_assert(validPub ==1 ,"SKY_secp256k1_VerifyPubkey failed");
->>>>>>> 60f5b53c
 
     // FIXME: without cond : 'not give a valid preprocessing token'
     bool cond = (!(inputData == NULL && expected->Signatures.len != 0));
