--- conflicted
+++ resolved
@@ -19,10 +19,6 @@
 
 //export SKY_cipher_DecodeBase58Address
 func SKY_cipher_DecodeBase58Address(_addr string, _arg1 *C.cipher__Address) (____error_code uint32) {
-<<<<<<< HEAD
-=======
-
->>>>>>> 2e64746f
 	addr, err := cipher.DecodeBase58Address(_addr)
 	____error_code = libErrorCode(err)
 	if err == nil {
@@ -33,10 +29,6 @@
 
 //export SKY_cipher_AddressFromBytes
 func SKY_cipher_AddressFromBytes(_b []byte, _arg1 *C.cipher__Address) (____error_code uint32) {
-<<<<<<< HEAD
-=======
-
->>>>>>> 2e64746f
 	addr, err := cipher.AddressFromBytes(_b)
 	____error_code = libErrorCode(err)
 	if err == nil {
@@ -47,10 +39,6 @@
 
 //export SKY_cipher_AddressFromPubKey
 func SKY_cipher_AddressFromPubKey(_pubKey *C.cipher__PubKey, _arg1 *C.cipher__Address) (____error_code uint32) {
-<<<<<<< HEAD
-=======
-
->>>>>>> 2e64746f
 	pubKey := (*cipher.PubKey)(unsafe.Pointer(_pubKey))
 
 	addr := cipher.AddressFromPubKey(*pubKey)
@@ -60,10 +48,6 @@
 
 //export SKY_cipher_AddressFromSecKey
 func SKY_cipher_AddressFromSecKey(_secKey *C.cipher__SecKey, _arg1 *C.cipher__Address) (____error_code uint32) {
-<<<<<<< HEAD
-=======
-
->>>>>>> 2e64746f
 	var secKey cipher.SecKey
 	secKey = *(*cipher.SecKey)(unsafe.Pointer(_secKey))
 	addr, err := cipher.AddressFromSecKey(secKey)
@@ -76,23 +60,6 @@
 
 //export SKY_cipher_Address_Null
 func SKY_cipher_Address_Null(_addr *C.cipher__Address, _arg0 *bool) (____error_code uint32) {
-<<<<<<< HEAD
-	____error_code = SKY_OK
-	defer func() {
-		____error_code = catchApiPanic(____error_code, recover())
-	}()
-	checkAPIReady()
-=======
-
-	addr := *inplaceAddress(_addr)
-	__arg0 := addr.Null()
-	*_arg0 = __arg0
-	return
-}
-
-//export SKY_cipher_Address_Bytes
-func SKY_cipher_Address_Bytes(_addr *C.cipher__Address, _arg0 *C.GoSlice_) (____error_code uint32) {
->>>>>>> 2e64746f
 
 	addr := *inplaceAddress(_addr)
 	__arg0 := addr.Null()
@@ -110,10 +77,6 @@
 
 //export SKY_cipher_Address_Verify
 func SKY_cipher_Address_Verify(_addr *C.cipher__Address, _key *C.cipher__PubKey) (____error_code uint32) {
-<<<<<<< HEAD
-=======
-
->>>>>>> 2e64746f
 	addr := (*cipher.Address)(unsafe.Pointer(_addr))
 	key := (*cipher.PubKey)(unsafe.Pointer(_key))
 	err := addr.Verify(*key)
@@ -123,10 +86,6 @@
 
 //export SKY_cipher_Address_String
 func SKY_cipher_Address_String(_addr *C.cipher__Address, _arg1 *C.GoString_) (____error_code uint32) {
-<<<<<<< HEAD
-=======
-
->>>>>>> 2e64746f
 	addr := (*cipher.Address)(unsafe.Pointer(_addr))
 	s := addr.String()
 	copyString(s, _arg1)
@@ -135,10 +94,6 @@
 
 //export SKY_cipher_Address_Checksum
 func SKY_cipher_Address_Checksum(_addr *C.cipher__Address, _arg0 *C.cipher__Checksum) (____error_code uint32) {
-<<<<<<< HEAD
-=======
-
->>>>>>> 2e64746f
 	addr := (*cipher.Address)(unsafe.Pointer(_addr))
 	cs := addr.Checksum()
 	C.memcpy(unsafe.Pointer(_arg0), unsafe.Pointer(&cs[0]), C.size_t(len(cs)))
