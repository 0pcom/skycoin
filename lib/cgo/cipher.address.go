--- conflicted
+++ resolved
@@ -73,9 +73,6 @@
 }
 
 //export SKY_cipher_AddressFromPubKey
-<<<<<<< HEAD
-func SKY_cipher_AddressFromPubKey(_pubKey *C.cipher__PubKey, _arg1 *C.cipher__Address) uint32 {
-=======
 func SKY_cipher_AddressFromPubKey(_pubKey *C.cipher__PubKey, _arg1 *C.cipher__Address) (____error_code uint32) {
 	____error_code = SKY_OK
 	defer func() {
@@ -83,18 +80,10 @@
 	}()
 	checkAPIReady()
 
->>>>>>> defb578d
 	pubKey := (*cipher.PubKey)(unsafe.Pointer(_pubKey))
 
 	addr := cipher.AddressFromPubKey(*pubKey)
 	*_arg1 = *(*C.cipher__Address)(unsafe.Pointer(&addr))
-<<<<<<< HEAD
-	return SKY_OK
-}
-
-//export SKY_cipher_AddressFromSecKey
-func SKY_cipher_AddressFromSecKey(_secKey *C.cipher__SecKey, _arg1 *C.cipher__Address) uint32 {
-=======
 	return
 }
 
@@ -106,16 +95,11 @@
 	}()
 	checkAPIReady()
 
->>>>>>> defb578d
 	var secKey cipher.SecKey
 	secKey = *(*cipher.SecKey)(unsafe.Pointer(_secKey))
 	addr := cipher.AddressFromSecKey(secKey)
 	*_arg1 = *(*C.cipher__Address)(unsafe.Pointer(&addr))
-<<<<<<< HEAD
-	return SKY_OK
-=======
-	return
->>>>>>> defb578d
+	return
 }
 
 //export SKY_cipher_BitcoinDecodeBase58Address
@@ -136,10 +120,12 @@
 
 //export SKY_cipher_MustAddressFromBytes
 func SKY_cipher_MustAddressFromBytes(_b []byte, _arg1 *C.cipher__Address) (____error_code uint32) {
-	____error_code = 0
-	defer func() {
-		____error_code = catchApiPanic(____error_code, recover())
-	}()
+	____error_code = SKY_OK
+	defer func() {
+		____error_code = catchApiPanic(____error_code, recover())
+	}()
+	checkAPIReady()
+
 	b := *(*[]byte)(unsafe.Pointer(&_b))
 	__arg1, ____return_err := cipher.MustAddressFromBytes(b)
 	____error_code = libErrorCode(____return_err)
@@ -149,25 +135,21 @@
 	return
 }
 
-//export SKY_cipher_Address_Bytes
-<<<<<<< HEAD
-func SKY_cipher_Address_Bytes(_addr *C.cipher__Address, _arg0 *C.GoSlice_) uint32 {
-	addr := (*cipher.Address)(unsafe.Pointer(_addr))
-	bytes := addr.Bytes()
-	copyToGoSlice(reflect.ValueOf(bytes), _arg0)
-	return SKY_OK
-}
-
 //export SKY_cipher_Address_Null
 func SKY_cipher_Address_Null(_addr *C.cipher__Address, _arg0 *bool) (____error_code uint32) {
-	____error_code = 0
-	defer func() {
-		____error_code = catchApiPanic(____error_code, recover())
-	}()
+	____error_code = SKY_OK
+	defer func() {
+		____error_code = catchApiPanic(____error_code, recover())
+	}()
+	checkAPIReady()
+
 	addr := *inplaceAddress(_addr)
 	__arg0 := addr.Null()
 	*_arg0 = __arg0
-=======
+	return
+}
+
+//export SKY_cipher_Address_Bytes
 func SKY_cipher_Address_Bytes(_addr *C.cipher__Address, _arg0 *C.GoSlice_) (____error_code uint32) {
 	____error_code = SKY_OK
 	defer func() {
@@ -178,30 +160,21 @@
 	addr := (*cipher.Address)(unsafe.Pointer(_addr))
 	bytes := addr.Bytes()
 	copyToGoSlice(reflect.ValueOf(bytes), _arg0)
->>>>>>> defb578d
 	return
 }
 
 //export SKY_cipher_Address_BitcoinBytes
-<<<<<<< HEAD
-func SKY_cipher_Address_BitcoinBytes(_addr *C.cipher__Address, _arg0 *C.GoSlice_) uint32 {
+func SKY_cipher_Address_BitcoinBytes(_addr *C.cipher__Address, _arg0 *C.GoSlice_) (____error_code uint32) {
+	____error_code = SKY_OK
+	defer func() {
+		____error_code = catchApiPanic(____error_code, recover())
+	}()
+	checkAPIReady()
+
 	addr := (*cipher.Address)(unsafe.Pointer(_addr))
 	bytes := addr.BitcoinBytes()
 	copyToGoSlice(reflect.ValueOf(bytes), _arg0)
-	return SKY_OK
-=======
-func SKY_cipher_Address_BitcoinBytes(_addr *C.cipher__Address, _arg0 *C.GoSlice_) (____error_code uint32) {
-	____error_code = SKY_OK
-	defer func() {
-		____error_code = catchApiPanic(____error_code, recover())
-	}()
-	checkAPIReady()
-
-	addr := (*cipher.Address)(unsafe.Pointer(_addr))
-	bytes := addr.BitcoinBytes()
-	copyToGoSlice(reflect.ValueOf(bytes), _arg0)
-	return
->>>>>>> defb578d
+	return
 }
 
 //export SKY_cipher_Address_Verify
@@ -220,135 +193,87 @@
 }
 
 //export SKY_cipher_Address_String
-<<<<<<< HEAD
-func SKY_cipher_Address_String(_addr *C.cipher__Address, _arg1 *C.GoString_) uint32 {
+func SKY_cipher_Address_String(_addr *C.cipher__Address, _arg1 *C.GoString_) (____error_code uint32) {
+	____error_code = SKY_OK
+	defer func() {
+		____error_code = catchApiPanic(____error_code, recover())
+	}()
+	checkAPIReady()
+
 	addr := (*cipher.Address)(unsafe.Pointer(_addr))
 	s := addr.String()
 	copyString(s, _arg1)
-	return SKY_OK
+	return
 }
 
 //export SKY_cipher_Address_BitcoinString
-func SKY_cipher_Address_BitcoinString(_addr *C.cipher__Address, _arg1 *C.GoString_) uint32 {
+func SKY_cipher_Address_BitcoinString(_addr *C.cipher__Address, _arg1 *C.GoString_) (____error_code uint32) {
+	____error_code = SKY_OK
+	defer func() {
+		____error_code = catchApiPanic(____error_code, recover())
+	}()
+	checkAPIReady()
+
 	addr := (*cipher.Address)(unsafe.Pointer(_addr))
 	s := addr.BitcoinString()
 	copyString(s, _arg1)
-	return SKY_OK
+	return
 }
 
 //export SKY_cipher_Address_Checksum
-func SKY_cipher_Address_Checksum(_addr *C.cipher__Address, _arg0 *C.cipher__Checksum) uint32 {
+func SKY_cipher_Address_Checksum(_addr *C.cipher__Address, _arg0 *C.cipher__Checksum) (____error_code uint32) {
+	____error_code = SKY_OK
+	defer func() {
+		____error_code = catchApiPanic(____error_code, recover())
+	}()
+	checkAPIReady()
+
 	addr := (*cipher.Address)(unsafe.Pointer(_addr))
 	cs := addr.Checksum()
 	C.memcpy(unsafe.Pointer(_arg0), unsafe.Pointer(&cs[0]), C.size_t(len(cs)))
-	return SKY_OK
+	return
 }
 
 //export SKY_cipher_Address_BitcoinChecksum
-func SKY_cipher_Address_BitcoinChecksum(_addr *C.cipher__Address, _arg0 *C.cipher__Checksum) uint32 {
+func SKY_cipher_Address_BitcoinChecksum(_addr *C.cipher__Address, _arg0 *C.cipher__Checksum) (____error_code uint32) {
+	____error_code = SKY_OK
+	defer func() {
+		____error_code = catchApiPanic(____error_code, recover())
+	}()
+	checkAPIReady()
+
 	addr := (*cipher.Address)(unsafe.Pointer(_addr))
 	cs := addr.BitcoinChecksum()
 	C.memcpy(unsafe.Pointer(_arg0), unsafe.Pointer(&cs[0]), C.size_t(len(cs)))
-	return SKY_OK
-=======
-func SKY_cipher_Address_String(_addr *C.cipher__Address, _arg1 *C.GoString_) (____error_code uint32) {
-	____error_code = SKY_OK
-	defer func() {
-		____error_code = catchApiPanic(____error_code, recover())
-	}()
-	checkAPIReady()
-
-	addr := (*cipher.Address)(unsafe.Pointer(_addr))
-	s := addr.String()
-	copyString(s, _arg1)
-	return
-}
-
-//export SKY_cipher_Address_BitcoinString
-func SKY_cipher_Address_BitcoinString(_addr *C.cipher__Address, _arg1 *C.GoString_) (____error_code uint32) {
-	____error_code = SKY_OK
-	defer func() {
-		____error_code = catchApiPanic(____error_code, recover())
-	}()
-	checkAPIReady()
-
-	addr := (*cipher.Address)(unsafe.Pointer(_addr))
-	s := addr.BitcoinString()
-	copyString(s, _arg1)
-	return
-}
-
-//export SKY_cipher_Address_Checksum
-func SKY_cipher_Address_Checksum(_addr *C.cipher__Address, _arg0 *C.cipher__Checksum) (____error_code uint32) {
-	____error_code = SKY_OK
-	defer func() {
-		____error_code = catchApiPanic(____error_code, recover())
-	}()
-	checkAPIReady()
-
-	addr := (*cipher.Address)(unsafe.Pointer(_addr))
-	cs := addr.Checksum()
-	C.memcpy(unsafe.Pointer(_arg0), unsafe.Pointer(&cs[0]), C.size_t(len(cs)))
-	return
-}
-
-//export SKY_cipher_Address_BitcoinChecksum
-func SKY_cipher_Address_BitcoinChecksum(_addr *C.cipher__Address, _arg0 *C.cipher__Checksum) (____error_code uint32) {
-	____error_code = SKY_OK
-	defer func() {
-		____error_code = catchApiPanic(____error_code, recover())
-	}()
-	checkAPIReady()
-
-	addr := (*cipher.Address)(unsafe.Pointer(_addr))
-	cs := addr.BitcoinChecksum()
-	C.memcpy(unsafe.Pointer(_arg0), unsafe.Pointer(&cs[0]), C.size_t(len(cs)))
-	return
->>>>>>> defb578d
+	return
 }
 
 //export SKY_cipher_BitcoinAddressFromPubkey
-<<<<<<< HEAD
-func SKY_cipher_BitcoinAddressFromPubkey(_pubkey *C.cipher__PubKey, _arg1 *C.GoString_) uint32 {
+func SKY_cipher_BitcoinAddressFromPubkey(_pubkey *C.cipher__PubKey, _arg1 *C.GoString_) (____error_code uint32) {
+	____error_code = SKY_OK
+	defer func() {
+		____error_code = catchApiPanic(____error_code, recover())
+	}()
+	checkAPIReady()
+
 	pubkey := (*cipher.PubKey)(unsafe.Pointer(_pubkey))
 	s := cipher.BitcoinAddressFromPubkey(*pubkey)
 	copyString(s, _arg1)
-	return SKY_OK
+	return
 }
 
 //export SKY_cipher_BitcoinWalletImportFormatFromSeckey
-func SKY_cipher_BitcoinWalletImportFormatFromSeckey(_seckey *C.cipher__SecKey, _arg1 *C.GoString_) uint32 {
+func SKY_cipher_BitcoinWalletImportFormatFromSeckey(_seckey *C.cipher__SecKey, _arg1 *C.GoString_) (____error_code uint32) {
+	____error_code = SKY_OK
+	defer func() {
+		____error_code = catchApiPanic(____error_code, recover())
+	}()
+	checkAPIReady()
+
 	seckey := (*cipher.SecKey)(unsafe.Pointer(_seckey))
 	s := cipher.BitcoinWalletImportFormatFromSeckey(*seckey)
 	copyString(s, _arg1)
-	return SKY_OK
-=======
-func SKY_cipher_BitcoinAddressFromPubkey(_pubkey *C.cipher__PubKey, _arg1 *C.GoString_) (____error_code uint32) {
-	____error_code = SKY_OK
-	defer func() {
-		____error_code = catchApiPanic(____error_code, recover())
-	}()
-	checkAPIReady()
-
-	pubkey := (*cipher.PubKey)(unsafe.Pointer(_pubkey))
-	s := cipher.BitcoinAddressFromPubkey(*pubkey)
-	copyString(s, _arg1)
-	return
-}
-
-//export SKY_cipher_BitcoinWalletImportFormatFromSeckey
-func SKY_cipher_BitcoinWalletImportFormatFromSeckey(_seckey *C.cipher__SecKey, _arg1 *C.GoString_) (____error_code uint32) {
-	____error_code = SKY_OK
-	defer func() {
-		____error_code = catchApiPanic(____error_code, recover())
-	}()
-	checkAPIReady()
-
-	seckey := (*cipher.SecKey)(unsafe.Pointer(_seckey))
-	s := cipher.BitcoinWalletImportFormatFromSeckey(*seckey)
-	copyString(s, _arg1)
-	return
->>>>>>> defb578d
+	return
 }
 
 //export SKY_cipher_BitcoinAddressFromBytes
@@ -381,8 +306,8 @@
 	if err == nil {
 		*_arg1 = *(*C.cipher__SecKey)(unsafe.Pointer(&seckey))
 	}
-<<<<<<< HEAD
-	return errcode
+	____error_code = errcode
+	return
 }
 
 //export SKY_cipher_MustSecKeyFromWalletImportFormat
@@ -394,8 +319,5 @@
 	input := _input
 	__arg1 := cipher.MustSecKeyFromWalletImportFormat(input)
 	copyToBuffer(reflect.ValueOf(__arg1[:]), unsafe.Pointer(_arg1), uint(SizeofSecKey))
-=======
-	____error_code = errcode
->>>>>>> defb578d
 	return
 }