--- conflicted
+++ resolved
@@ -129,13 +129,8 @@
 USAGE:
   skycoin-cli [command] [flags] [arguments...]
 
-<<<<<<< HEAD
 DESCRIPTION:
     The skycoin command line interface
-=======
-VERSION:
-   0.25.0
->>>>>>> 943c61fd
 
 COMMANDS:
   addPrivateKey        Add a private key to specific wallet
