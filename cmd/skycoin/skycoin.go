package main

import (
	"flag"
	"fmt"
	"log"
	"net/http"
	_ "net/http/pprof"
	"os"
	"os/signal"
	"path/filepath"
	"runtime/debug"
	"runtime/pprof"
	"sync"
	"syscall"
	"time"

	"github.com/skycoin/skycoin/src/cipher"
	"github.com/skycoin/skycoin/src/coin"
	"github.com/skycoin/skycoin/src/daemon"
	"github.com/skycoin/skycoin/src/gui"
	"github.com/skycoin/skycoin/src/util/browser"
	"github.com/skycoin/skycoin/src/util/cert"
	"github.com/skycoin/skycoin/src/util/file"
	"github.com/skycoin/skycoin/src/util/logging"
	"github.com/skycoin/skycoin/src/visor"
	"github.com/skycoin/skycoin/src/wallet"
)

var (
	// Version of the node. Can be set by -ldflags
	Version = "0.23.0"
	// Commit ID. Can be set by -ldflags
	Commit = ""
	// Branch name. Can be set by -ldflags
	Branch = ""
	// ConfigMode (possible values are "", "STANDALONE_CLIENT").
	// This is used to change the default configuration.
	// Can be set by -ldflags
	ConfigMode = ""

	help = false

	logger = logging.MustGetLogger("main")

	// GenesisSignatureStr hex string of genesis signature
	GenesisSignatureStr = "eb10468d10054d15f2b6f8946cd46797779aa20a7617ceb4be884189f219bc9a164e56a5b9f7bec392a804ff3740210348d73db77a37adb542a8e08d429ac92700"
	// GenesisAddressStr genesis address string
	GenesisAddressStr = "2jBbGxZRGoQG1mqhPBnXnLTxK6oxsTf8os6"
	// BlockchainPubkeyStr pubic key string
	BlockchainPubkeyStr = "0328c576d3f420e7682058a981173a4b374c7cc5ff55bf394d3cf57059bbe6456a"
	// BlockchainSeckeyStr empty private key string
	BlockchainSeckeyStr = ""

	// GenesisTimestamp genesis block create unix time
	GenesisTimestamp uint64 = 1426562704
	// GenesisCoinVolume represents the coin capacity
	GenesisCoinVolume uint64 = 100e12

	// DefaultConnections the default trust node addresses
	DefaultConnections = []string{
		"118.178.135.93:6000",
		"47.88.33.156:6000",
		"121.41.103.148:6000",
		"120.77.69.188:6000",
		"104.237.142.206:6000",
		"176.58.126.224:6000",
		"172.104.85.6:6000",
		"139.162.7.132:6000",
	}
)

// Config records the node's configuration
type Config struct {
	// Disable peer exchange
	DisablePEX bool
	// Download peer list
	DownloadPeerList bool
	// Download the peers list from this URL
	PeerListURL string
	// Don't make any outgoing connections
	DisableOutgoingConnections bool
	// Don't allowing incoming connections
	DisableIncomingConnections bool
	// Disables networking altogether
	DisableNetworking bool
	// Disables wallet API
	EnableWalletAPI bool
	// Disable CSRF check in the wallet api
	DisableCSRF bool
	// Enable /wallet/seed api endpoint
	EnableSeedAPI bool

	// Only run on localhost and only connect to others on localhost
	LocalhostOnly bool
	// Which address to serve on. Leave blank to automatically assign to a
	// public interface
	Address string
	//gnet uses this for TCP incoming and outgoing
	Port int
	//max outgoing connections to maintain
	MaxOutgoingConnections int
	// How often to make outgoing connections
	OutgoingConnectionsRate time.Duration
	// PeerlistSize represents the maximum number of peers that the pex would maintain
	PeerlistSize int
	// Wallet Address Version
	//AddressVersion string
	// Remote web interface
	WebInterface      bool
	WebInterfacePort  int
	WebInterfaceAddr  string
	WebInterfaceCert  string
	WebInterfaceKey   string
	WebInterfaceHTTPS bool

	RPCInterface bool

	// Launch System Default Browser after client startup
	LaunchBrowser bool

	// If true, print the configured client web interface address and exit
	PrintWebInterfaceAddress bool

	// Data directory holds app data -- defaults to ~/.skycoin
	DataDirectory string
	// GUI directory contains assets for the html gui
	GUIDirectory string

	ReadTimeout  time.Duration
	WriteTimeout time.Duration
	IdleTimeout  time.Duration

	// Logging
	ColorLog bool
	// This is the value registered with flag, it is converted to LogLevel after parsing
	LogLevel string
	// Disable "Reply to ping", "Received pong" log messages
	DisablePingPong bool

	// Wallets
	// Defaults to ${DataDirectory}/wallets/
	WalletDirectory string
	// Wallet crypto type
	WalletCryptoType string

	RunMaster bool

	GenesisSignature cipher.Sig
	GenesisTimestamp uint64
	GenesisAddress   cipher.Address

	BlockchainPubkey cipher.PubKey
	BlockchainSeckey cipher.SecKey

	/* Developer options */

	// Enable cpu profiling
	ProfileCPU bool
	// Where the file is written to
	ProfileCPUFile string
	// HTTP profiling interface (see http://golang.org/pkg/net/http/pprof/)
	HTTPProf bool
	// Will force it to connect to this ip:port, instead of waiting for it
	// to show up as a peer
	ConnectTo string

<<<<<<< HEAD
	DBPath      string
	DBReadOnly  bool
	Arbitrating bool
	LogToFile   bool
=======
	DBPath       string
	DBReadOnly   bool
	Arbitrating  bool
	RPCThreadNum uint // rpc number
	LogToFile    bool
	Version      bool // show node version
>>>>>>> b49bf2a1
}

func (c *Config) register() {
	flag.BoolVar(&help, "help", false, "Show help")
	flag.BoolVar(&c.DisablePEX, "disable-pex", c.DisablePEX, "disable PEX peer discovery")
	flag.BoolVar(&c.DownloadPeerList, "download-peerlist", c.DownloadPeerList, "download a peers.txt from -peerlist-url")
	flag.StringVar(&c.PeerListURL, "peerlist-url", c.PeerListURL, "with -download-peerlist=true, download a peers.txt file from this url")
	flag.BoolVar(&c.DisableOutgoingConnections, "disable-outgoing", c.DisableOutgoingConnections, "Don't make outgoing connections")
	flag.BoolVar(&c.DisableIncomingConnections, "disable-incoming", c.DisableIncomingConnections, "Don't make incoming connections")
	flag.BoolVar(&c.DisableNetworking, "disable-networking", c.DisableNetworking, "Disable all network activity")
	flag.BoolVar(&c.EnableWalletAPI, "enable-wallet-api", c.EnableWalletAPI, "Enable the wallet API")
	flag.BoolVar(&c.DisableCSRF, "disable-csrf", c.DisableCSRF, "disable CSRF check")
	flag.BoolVar(&c.EnableSeedAPI, "enable-seed-api", c.EnableSeedAPI, "enable /wallet/seed api")
	flag.StringVar(&c.Address, "address", c.Address, "IP Address to run application on. Leave empty to default to a public interface")
	flag.IntVar(&c.Port, "port", c.Port, "Port to run application on")

	flag.BoolVar(&c.WebInterface, "web-interface", c.WebInterface, "enable the web interface")
	flag.IntVar(&c.WebInterfacePort, "web-interface-port", c.WebInterfacePort, "port to serve web interface on")
	flag.StringVar(&c.WebInterfaceAddr, "web-interface-addr", c.WebInterfaceAddr, "addr to serve web interface on")
	flag.StringVar(&c.WebInterfaceCert, "web-interface-cert", c.WebInterfaceCert, "cert.pem file for web interface HTTPS. If not provided, will use cert.pem in -data-directory")
	flag.StringVar(&c.WebInterfaceKey, "web-interface-key", c.WebInterfaceKey, "key.pem file for web interface HTTPS. If not provided, will use key.pem in -data-directory")
	flag.BoolVar(&c.WebInterfaceHTTPS, "web-interface-https", c.WebInterfaceHTTPS, "enable HTTPS for web interface")

	flag.BoolVar(&c.RPCInterface, "rpc-interface", c.RPCInterface, "enable the rpc interface")

	flag.BoolVar(&c.LaunchBrowser, "launch-browser", c.LaunchBrowser, "launch system default webbrowser at client startup")
	flag.BoolVar(&c.PrintWebInterfaceAddress, "print-web-interface-address", c.PrintWebInterfaceAddress, "print configured web interface address and exit")
	flag.StringVar(&c.DataDirectory, "data-dir", c.DataDirectory, "directory to store app data (defaults to ~/.skycoin)")
	flag.StringVar(&c.DBPath, "db-path", c.DBPath, "path of database file (defaults to ~/.skycoin/data.db)")
	flag.BoolVar(&c.DBReadOnly, "db-read-only", c.DBReadOnly, "open bolt db read-only")
	flag.StringVar(&c.ConnectTo, "connect-to", c.ConnectTo, "connect to this ip only")
	flag.BoolVar(&c.ProfileCPU, "profile-cpu", c.ProfileCPU, "enable cpu profiling")
	flag.StringVar(&c.ProfileCPUFile, "profile-cpu-file", c.ProfileCPUFile, "where to write the cpu profile file")
	flag.BoolVar(&c.HTTPProf, "http-prof", c.HTTPProf, "Run the http profiling interface")
	flag.StringVar(&c.LogLevel, "log-level", c.LogLevel, "Choices are: debug, info, warn, error, fatal, panic")
	flag.BoolVar(&c.ColorLog, "color-log", c.ColorLog, "Add terminal colors to log output")
	flag.BoolVar(&c.DisablePingPong, "no-ping-log", c.DisablePingPong, `disable "reply to ping" and "received pong" debug log messages`)
	flag.BoolVar(&c.LogToFile, "logtofile", c.LogToFile, "log to file")
	flag.StringVar(&c.GUIDirectory, "gui-dir", c.GUIDirectory, "static content directory for the html gui")

	// Key Configuration Data
	flag.BoolVar(&c.RunMaster, "master", c.RunMaster, "run the daemon as blockchain master server")

	flag.StringVar(&BlockchainPubkeyStr, "master-public-key", BlockchainPubkeyStr, "public key of the master chain")
	flag.StringVar(&BlockchainSeckeyStr, "master-secret-key", BlockchainSeckeyStr, "secret key, set for master")

	flag.StringVar(&GenesisAddressStr, "genesis-address", GenesisAddressStr, "genesis address")
	flag.StringVar(&GenesisSignatureStr, "genesis-signature", GenesisSignatureStr, "genesis block signature")
	flag.Uint64Var(&c.GenesisTimestamp, "genesis-timestamp", c.GenesisTimestamp, "genesis block timestamp")

	flag.StringVar(&c.WalletDirectory, "wallet-dir", c.WalletDirectory, "location of the wallet files. Defaults to ~/.skycoin/wallet/")
	flag.IntVar(&c.MaxOutgoingConnections, "max-outgoing-connections", c.MaxOutgoingConnections, "The maximum outgoing connections allowed")
	flag.IntVar(&c.PeerlistSize, "peerlist-size", c.PeerlistSize, "The peer list size")
	flag.DurationVar(&c.OutgoingConnectionsRate, "connection-rate", c.OutgoingConnectionsRate, "How often to make an outgoing connection")
	flag.BoolVar(&c.LocalhostOnly, "localhost-only", c.LocalhostOnly, "Run on localhost and only connect to localhost peers")
	flag.BoolVar(&c.Arbitrating, "arbitrating", c.Arbitrating, "Run node in arbitrating mode")
	flag.StringVar(&c.WalletCryptoType, "wallet-crypto-type", c.WalletCryptoType, "wallet crypto type. Can be sha256-xor or scrypt-chacha20poly1305")
	flag.BoolVar(&c.Version, "version", false, "show node version")
}

var home = file.UserHome()

var devConfig = Config{
	// Disable peer exchange
	DisablePEX: false,
	// Don't make any outgoing connections
	DisableOutgoingConnections: false,
	// Don't allowing incoming connections
	DisableIncomingConnections: false,
	// Disables networking altogether
	DisableNetworking: false,
	// Enable wallet API
	EnableWalletAPI: false,
	// Enable seed API
	EnableSeedAPI: false,
	// Disable CSRF check in the wallet api
	DisableCSRF: false,
	// Only run on localhost and only connect to others on localhost
	LocalhostOnly: false,
	// Which address to serve on. Leave blank to automatically assign to a
	// public interface
	Address: "",
	//gnet uses this for TCP incoming and outgoing
	Port: 6000,
	// MaxOutgoingConnections is the maximum outgoing connections allowed.
	MaxOutgoingConnections: 16,
	DownloadPeerList:       false,
	PeerListURL:            "https://downloads.skycoin.net/blockchain/peers.txt",
	// How often to make outgoing connections, in seconds
	OutgoingConnectionsRate: time.Second * 5,
	PeerlistSize:            65535,
	// Wallet Address Version
	//AddressVersion: "test",
	// Remote web interface
	WebInterface:             true,
	WebInterfacePort:         6420,
	WebInterfaceAddr:         "127.0.0.1",
	WebInterfaceCert:         "",
	WebInterfaceKey:          "",
	WebInterfaceHTTPS:        false,
	PrintWebInterfaceAddress: false,

	RPCInterface: true,

	LaunchBrowser: false,
	// Data directory holds app data -- defaults to ~/.skycoin
	DataDirectory: filepath.Join(home, ".skycoin"),
	// Web GUI static resources
	GUIDirectory: "./src/gui/static/",
	// Logging
	ColorLog:        true,
	LogLevel:        "INFO",
	LogToFile:       false,
	DisablePingPong: false,

	// Wallets
	WalletDirectory:  "",
	WalletCryptoType: string(wallet.CryptoTypeScryptChacha20poly1305),

	// Timeout settings for http.Server
	// https://blog.cloudflare.com/the-complete-guide-to-golang-net-http-timeouts/
	ReadTimeout:  10 * time.Second,
	WriteTimeout: 60 * time.Second,
	IdleTimeout:  120 * time.Second,

	// Centralized network configuration
	RunMaster:        false,
	BlockchainPubkey: cipher.PubKey{},
	BlockchainSeckey: cipher.SecKey{},

	GenesisAddress:   cipher.Address{},
	GenesisTimestamp: GenesisTimestamp,
	GenesisSignature: cipher.Sig{},

	/* Developer options */

	// Enable cpu profiling
	ProfileCPU: false,
	// Where the file is written to
	ProfileCPUFile: "skycoin.prof",
	// HTTP profiling interface (see http://golang.org/pkg/net/http/pprof/)
	HTTPProf: false,
	// Will force it to connect to this ip:port, instead of waiting for it
	// to show up as a peer
	ConnectTo: "",
}

func init() {
	applyConfigMode()
}

func applyConfigMode() {
	switch ConfigMode {
	case "":
	case "STANDALONE_CLIENT":
		devConfig.EnableWalletAPI = true
		devConfig.EnableSeedAPI = true
		devConfig.LaunchBrowser = true
		devConfig.DisableCSRF = false
		devConfig.DownloadPeerList = true
		devConfig.RPCInterface = false
		devConfig.WebInterface = true
		devConfig.LogToFile = false
		devConfig.ColorLog = true
	default:
		panic("Invalid ConfigMode")
	}
}

// Parse prepare the config
func (c *Config) Parse() {
	c.register()
	flag.Parse()
	if help {
		flag.Usage()
		os.Exit(0)
	}
	c.postProcess()
}

func (c *Config) postProcess() {
	var err error
	if GenesisSignatureStr != "" {
		c.GenesisSignature, err = cipher.SigFromHex(GenesisSignatureStr)
		panicIfError(err, "Invalid Signature")
	}
	if GenesisAddressStr != "" {
		c.GenesisAddress, err = cipher.DecodeBase58Address(GenesisAddressStr)
		panicIfError(err, "Invalid Address")
	}
	if BlockchainPubkeyStr != "" {
		c.BlockchainPubkey, err = cipher.PubKeyFromHex(BlockchainPubkeyStr)
		panicIfError(err, "Invalid Pubkey")
	}
	if BlockchainSeckeyStr != "" {
		c.BlockchainSeckey, err = cipher.SecKeyFromHex(BlockchainSeckeyStr)
		panicIfError(err, "Invalid Seckey")
		BlockchainSeckeyStr = ""
	}
	if BlockchainSeckeyStr != "" {
		c.BlockchainSeckey = cipher.SecKey{}
	}

	c.DataDirectory, err = file.InitDataDir(c.DataDirectory)
	panicIfError(err, "Invalid DataDirectory")

	if c.WebInterfaceCert == "" {
		c.WebInterfaceCert = filepath.Join(c.DataDirectory, "cert.pem")
	}
	if c.WebInterfaceKey == "" {
		c.WebInterfaceKey = filepath.Join(c.DataDirectory, "key.pem")
	}

	if c.WalletDirectory == "" {
		c.WalletDirectory = filepath.Join(c.DataDirectory, "wallets")
	}

	if c.DBPath == "" {
		c.DBPath = filepath.Join(c.DataDirectory, "data.db")
	}

	if c.RunMaster {
		// Run in arbitrating mode if the node is master
		c.Arbitrating = true
	}

	// Don't open browser to load wallets if wallet apis are disabled.
	if c.EnableWalletAPI {
		c.GUIDirectory = file.ResolveResourceDirectory(c.GUIDirectory)
	} else {
		c.LaunchBrowser = false
	}
}

func panicIfError(err error, msg string, args ...interface{}) {
	if err != nil {
		log.Panicf(msg+": %v", append(args, err)...)
	}
}

func printProgramStatus() {
	p := pprof.Lookup("goroutine")
	if err := p.WriteTo(os.Stdout, 2); err != nil {
		fmt.Println("ERROR:", err)
		return
	}
}

// Catches SIGUSR1 and prints internal program state
func catchDebug() {
	sigchan := make(chan os.Signal, 1)
	//signal.Notify(sigchan, syscall.SIGUSR1)
	signal.Notify(sigchan, syscall.Signal(0xa)) // SIGUSR1 = Signal(0xa)
	for {
		select {
		case <-sigchan:
			printProgramStatus()
		}
	}
}

func catchInterrupt(quit chan<- struct{}) {
	sigchan := make(chan os.Signal, 1)
	signal.Notify(sigchan, os.Interrupt)
	<-sigchan
	signal.Stop(sigchan)
	close(quit)

	// If ctrl-c is called again, panic so that the program state can be examined.
	// Ctrl-c would be called again if program shutdown was stuck.
	go catchInterruptPanic()
}

// catchInterruptPanic catches os.Interrupt and panics
func catchInterruptPanic() {
	sigchan := make(chan os.Signal, 1)
	signal.Notify(sigchan, os.Interrupt)
	<-sigchan
	signal.Stop(sigchan)
	printProgramStatus()
	panic("SIGINT")
}

func createGUI(c *Config, d *daemon.Daemon, host string) (*gui.Server, error) {
	var s *gui.Server
	var err error

	config := gui.Config{
		StaticDir:       c.GUIDirectory,
		DisableCSRF:     c.DisableCSRF,
		EnableWalletAPI: c.EnableWalletAPI,
		EnableJSON20RPC: c.RPCInterface,
		ReadTimeout:     c.ReadTimeout,
		WriteTimeout:    c.WriteTimeout,
		IdleTimeout:     c.IdleTimeout,
	}

	if c.WebInterfaceHTTPS {
		// Verify cert/key parameters, and if neither exist, create them
		if err := cert.CreateCertIfNotExists(host, c.WebInterfaceCert, c.WebInterfaceKey, "Skycoind"); err != nil {
			logger.Errorf("gui.CreateCertIfNotExists failure: %v", err)
			return nil, err
		}

		s, err = gui.CreateHTTPS(host, config, d, c.WebInterfaceCert, c.WebInterfaceKey)
	} else {
		s, err = gui.Create(host, config, d)
	}
	if err != nil {
		logger.Errorf("Failed to start web GUI: %v", err)
		return nil, err
	}

	return s, nil
}

func initLogFile(dataDir string) (*os.File, error) {
	logDir := filepath.Join(dataDir, "logs")
	if err := createDirIfNotExist(logDir); err != nil {
		logger.Errorf("createDirIfNotExist(%s) failed: %v", logDir, err)
		return nil, fmt.Errorf("createDirIfNotExist(%s) failed: %v", logDir, err)
	}

	// open log file
	tf := "2006-01-02-030405"
	logfile := filepath.Join(logDir, fmt.Sprintf("%s-v%s.log", time.Now().Format(tf), Version))

	f, err := os.OpenFile(logfile, os.O_WRONLY|os.O_CREATE|os.O_APPEND, 0600)
	if err != nil {
		logger.Errorf("os.OpenFile(%s) failed: %v", logfile, err)
		return nil, err
	}

	hook := logging.NewWriteHook(f)
	logging.AddHook(hook)

	return f, nil
}

func initProfiling(httpProf, profileCPU bool, profileCPUFile string) {
	if profileCPU {
		f, err := os.Create(profileCPUFile)
		if err != nil {
			log.Fatal(err)
		}
		pprof.StartCPUProfile(f)
		defer pprof.StopCPUProfile()
	}
	if httpProf {
		go func() {
			log.Println(http.ListenAndServe("localhost:6060", nil))
		}()
	}
}

func configureDaemon(c *Config) daemon.Config {
	//cipher.SetAddressVersion(c.AddressVersion)
	dc := daemon.NewConfig()
	dc.Pex.DataDirectory = c.DataDirectory
	dc.Pex.Disabled = c.DisablePEX
	dc.Pex.Max = c.PeerlistSize
	dc.Pex.DownloadPeerList = c.DownloadPeerList
	dc.Pex.PeerListURL = c.PeerListURL
	dc.Daemon.DisableOutgoingConnections = c.DisableOutgoingConnections
	dc.Daemon.DisableIncomingConnections = c.DisableIncomingConnections
	dc.Daemon.DisableNetworking = c.DisableNetworking
	dc.Daemon.Port = c.Port
	dc.Daemon.Address = c.Address
	dc.Daemon.LocalhostOnly = c.LocalhostOnly
	dc.Daemon.OutgoingMax = c.MaxOutgoingConnections
	dc.Daemon.DataDirectory = c.DataDirectory
	dc.Daemon.LogPings = !c.DisablePingPong

	if c.OutgoingConnectionsRate == 0 {
		c.OutgoingConnectionsRate = time.Millisecond
	}
	dc.Daemon.OutgoingRate = c.OutgoingConnectionsRate
	dc.Visor.Config.IsMaster = c.RunMaster

	dc.Visor.Config.BlockchainPubkey = c.BlockchainPubkey
	dc.Visor.Config.BlockchainSeckey = c.BlockchainSeckey

	dc.Visor.Config.GenesisAddress = c.GenesisAddress
	dc.Visor.Config.GenesisSignature = c.GenesisSignature
	dc.Visor.Config.GenesisTimestamp = c.GenesisTimestamp
	dc.Visor.Config.GenesisCoinVolume = GenesisCoinVolume
	dc.Visor.Config.DBPath = c.DBPath
	dc.Visor.Config.DBReadOnly = c.DBReadOnly
	dc.Visor.Config.Arbitrating = c.Arbitrating
	dc.Visor.Config.EnableWalletAPI = c.EnableWalletAPI
	dc.Visor.Config.WalletDirectory = c.WalletDirectory
	dc.Visor.Config.BuildInfo = visor.BuildInfo{
		Version: Version,
		Commit:  Commit,
		Branch:  Branch,
	}
	dc.Visor.Config.EnableSeedAPI = c.EnableSeedAPI

	dc.Gateway.EnableWalletAPI = c.EnableWalletAPI

	// Initialize wallet default crypto type
	cryptoType, err := wallet.CryptoTypeFromString(c.WalletCryptoType)
	if err != nil {
		log.Panic(err)
	}

	dc.Visor.Config.WalletCryptoType = cryptoType

	return dc
}

// Run starts the skycoin node
func Run(c *Config) {
	defer func() {
		// try catch panic in main thread
		if r := recover(); r != nil {
			logger.Errorf("recover: %v\nstack:%v", r, string(debug.Stack()))
		}
	}()

	if c.Version {
		fmt.Println(Version)
		return
	}

	logLevel, err := logging.LevelFromString(c.LogLevel)
	if err != nil {
		logger.Error("Invalid -log-level:", err)
		return
	}

	logging.SetLevel(logLevel)

	if c.ColorLog {
		logging.EnableColors()
	} else {
		logging.DisableColors()
	}

	var logFile *os.File
	if c.LogToFile {
		var err error
		logFile, err = initLogFile(c.DataDirectory)
		if err != nil {
			logger.Error(err)
			return
		}
	}

	scheme := "http"
	if c.WebInterfaceHTTPS {
		scheme = "https"
	}
	host := fmt.Sprintf("%s:%d", c.WebInterfaceAddr, c.WebInterfacePort)
	fullAddress := fmt.Sprintf("%s://%s", scheme, host)
	logger.Critical().Infof("Full address: %s", fullAddress)
	if c.PrintWebInterfaceAddress {
		fmt.Println(fullAddress)
	}

	initProfiling(c.HTTPProf, c.ProfileCPU, c.ProfileCPUFile)

	var wg sync.WaitGroup

	// If the user Ctrl-C's, shutdown properly
	quit := make(chan struct{})

	wg.Add(1)
	go func() {
		defer wg.Done()
		catchInterrupt(quit)
	}()

	// Watch for SIGUSR1
	wg.Add(1)
	func() {
		defer wg.Done()
		go catchDebug()
	}()

	// creates blockchain instance
	dconf := configureDaemon(c)

	logger.Infof("Opening database %s", dconf.Visor.Config.DBPath)
	db, err := visor.OpenDB(dconf.Visor.Config.DBPath, dconf.Visor.Config.DBReadOnly)
	if err != nil {
		logger.Errorf("Database failed to open: %v. Is another skycoin instance running?", err)
		return
	}

	d, err := daemon.NewDaemon(dconf, db, DefaultConnections)
	if err != nil {
		logger.Error(err)
		return
	}

	var webInterface *gui.Server
	if c.WebInterface {
		webInterface, err = createGUI(c, d, host)
		if err != nil {
			logger.Error(err)
			return
		}
	}

	// Debug only - forces connection on start.  Violates thread safety.
	if c.ConnectTo != "" {
		if err := d.Pool.Pool.Connect(c.ConnectTo); err != nil {
			logger.Errorf("Force connect %s failed, %v", c.ConnectTo, err)
			return
		}
	}

	errC := make(chan error, 10)

	wg.Add(1)
	go func() {
		defer wg.Done()
		if err := d.Run(); err != nil {
			logger.Error(err)
			errC <- err
		}
	}()

	if c.WebInterface {
		wg.Add(1)
		go func() {
			defer wg.Done()
			if err := webInterface.Serve(); err != nil {
				logger.Error(err)
				errC <- err
			}
		}()

		if c.LaunchBrowser {
			wg.Add(1)
			go func() {
				defer wg.Done()

				// Wait a moment just to make sure the http interface is up
				time.Sleep(time.Millisecond * 100)

				logger.Infof("Launching System Browser with %s", fullAddress)
				if err := browser.Open(fullAddress); err != nil {
					logger.Error(err)
					return
				}
			}()
		}
	}

	/*
	   time.Sleep(5)
	   tx := InitTransaction()
	   _ = tx
	   err, _ = d.Visor.Visor.InjectTransaction(tx)
	   if err != nil {
	       log.Panic(err)
	   }
	*/

	/*
	   //first transaction
	   if c.RunMaster == true {
	       go func() {
	           for d.Visor.Visor.Blockchain.Head().Seq() < 2 {
	               time.Sleep(5)
	               tx := InitTransaction()
	               err, _ := d.Visor.Visor.InjectTransaction(tx)
	               if err != nil {
	                   //log.Panic(err)
	               }
	           }
	       }()
	   }
	*/

	select {
	case <-quit:
	case err := <-errC:
		logger.Error(err)
	}

	logger.Info("Shutting down...")
	if webInterface != nil {
		webInterface.Shutdown()
	}
	d.Shutdown()
	wg.Wait()

	logger.Info("Goodbye")

	if logFile != nil {
		if err := logFile.Close(); err != nil {
			fmt.Println("Failed to close log file")
		}
	}
}

func main() {
	devConfig.Parse()
	Run(&devConfig)
}

// InitTransaction creates the initialize transaction
func InitTransaction() coin.Transaction {
	var tx coin.Transaction

	output := cipher.MustSHA256FromHex("043836eb6f29aaeb8b9bfce847e07c159c72b25ae17d291f32125e7f1912e2a0")
	tx.PushInput(output)

	addrs := visor.GetDistributionAddresses()

	if len(addrs) != 100 {
		log.Panic("Should have 100 distribution addresses")
	}

	// 1 million per address, measured in droplets
	if visor.DistributionAddressInitialBalance != 1e6 {
		log.Panic("visor.DistributionAddressInitialBalance expected to be 1e6*1e6")
	}

	for i := range addrs {
		addr := cipher.MustDecodeBase58Address(addrs[i])
		tx.PushOutput(addr, visor.DistributionAddressInitialBalance*1e6, 1)
	}
	/*
		seckeys := make([]cipher.SecKey, 1)
		seckey := ""
		seckeys[0] = cipher.MustSecKeyFromHex(seckey)
		tx.SignInputs(seckeys)
	*/

	txs := make([]cipher.Sig, 1)
	sig := "ed9bd7a31fe30b9e2d53b35154233dfdf48aaaceb694a07142f84cdf4f5263d21b723f631817ae1c1f735bea13f0ff2a816e24a53ccb92afae685fdfc06724de01"
	txs[0] = cipher.MustSigFromHex(sig)
	tx.Sigs = txs

	tx.UpdateHeader()

	err := tx.Verify()

	if err != nil {
		log.Panic(err)
	}

	log.Printf("signature= %s", tx.Sigs[0].Hex())
	return tx
}

func createDirIfNotExist(dir string) error {
	if _, err := os.Stat(dir); !os.IsNotExist(err) {
		return nil
	}

	return os.Mkdir(dir, 0777)
}<|MERGE_RESOLUTION|>--- conflicted
+++ resolved
@@ -165,19 +165,11 @@
 	// to show up as a peer
 	ConnectTo string
 
-<<<<<<< HEAD
 	DBPath      string
 	DBReadOnly  bool
 	Arbitrating bool
 	LogToFile   bool
-=======
-	DBPath       string
-	DBReadOnly   bool
-	Arbitrating  bool
-	RPCThreadNum uint // rpc number
-	LogToFile    bool
-	Version      bool // show node version
->>>>>>> b49bf2a1
+	Version     bool // show node version
 }
 
 func (c *Config) register() {
