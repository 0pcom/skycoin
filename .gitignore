--- conflicted
+++ resolved
@@ -129,7 +129,6 @@
 # FIXME: see #1027 - Temporary solution to deal with generated file
 include/libskycoin.h
 
-<<<<<<< HEAD
 # Eclipse temp files
 .cproject
 .metadata/**
@@ -140,7 +139,6 @@
 docs/libc/man
 docs/libc/xml
 
-=======
+
 # Do not ignore Docker Cloud build
-!hooks/build
->>>>>>> 58e6dacb
+!hooks/build